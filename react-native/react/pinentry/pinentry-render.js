'use strict'

import React, { Component } from '../base-react'
<<<<<<< HEAD
import { TextField, RaisedButton } from 'material-ui'
=======
import { TextField, RaisedButton, Checkbox } from 'material-ui'
>>>>>>> fa7e63f2

export default class PinentryRender extends Component {
  componentWillMount () {
    this.state = {
      passphrase: '',
      features: {}
    }
    for (const feature in this.props.payload.features) {
      if (this.props.payload.features[feature].hasOwnProperty('value')) {
        this.state.features[feature] = this.props.payload.features[feature].value
      } else {
        console.error('We were passed a payload with no value!')
      }
    }
  }

  render () {
    return (
      <div>
        <p>{this.props.payload.promptText}</p>
        <TextField
          ref='passphrase'
          onChange={e => this.setState({passphrase: e.target.value})}
          floatingLabelText='Your passphrase'
          value={this.state.passphrase} />

        {Object.keys(this.props.payload.features).map((feature) => {
          return <Checkbox
            key={feature}
            name={feature}
            value={feature}
            label={this.props.payload.features[feature].label}
            defaultChecked={this.props.payload.features[feature].value}
            style={{marginTop: 30}}
            onCheck={(_, checked) => { this.state.features[feature] = checked }}
          />
        })}

        <RaisedButton style={{margin: 5}} onClick={() => this.props.onCancel()} label='Cancel' />

        <RaisedButton style={{margin: 5}} onClick={() => this.props.onSubmit(this.state.passphrase, this.state.features)} label='OK' />
      </div>
    )
  }
}

PinentryRender.propTypes = {
  onSubmit: React.PropTypes.func.isRequired,
  onCancel: React.PropTypes.func.isRequired,
  payload: React.PropTypes.object.isRequired
}<|MERGE_RESOLUTION|>--- conflicted
+++ resolved
@@ -1,11 +1,7 @@
 'use strict'
 
 import React, { Component } from '../base-react'
-<<<<<<< HEAD
-import { TextField, RaisedButton } from 'material-ui'
-=======
 import { TextField, RaisedButton, Checkbox } from 'material-ui'
->>>>>>> fa7e63f2
 
 export default class PinentryRender extends Component {
   componentWillMount () {
