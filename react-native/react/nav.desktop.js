--- conflicted
+++ resolved
@@ -9,11 +9,7 @@
 import Folders from './tabs/folders'
 import Chat from './tabs/chat'
 import People from './tabs/people'
-<<<<<<< HEAD
-// import Devices from './tabs/devices'
-=======
-import Devices from './tabs/devices/index.desktop'
->>>>>>> 952e3a64
+import Devices from './tabs/devices'
 import NoTab from './tabs/no-tab'
 import More from './tabs/more'
 
@@ -26,11 +22,7 @@
   [FOLDER_TAB]: Folders,
   [CHAT_TAB]: Chat,
   [PEOPLE_TAB]: People,
-<<<<<<< HEAD
-  // [DEVICES_TAB]: Devices,
-=======
   [DEVICES_TAB]: Devices,
->>>>>>> 952e3a64
   [MORE_TAB]: More
 }
 
