import * as React from 'react'
import * as Constants from '../../constants/login'
import * as Kb from '../../common-adapters'
import * as Styles from '../../styles'
import {errorBanner, SignupScreen} from '../../signup/common'
import {Props} from '.'

type State = {
  open: boolean
}

const ItemBox = Styles.styled(Kb.Box)({
  ...Styles.globalStyles.flexBoxCenter,
  minHeight: 40,
  width: '100%',
})

const other = 'Someone else...'

const UserRow = ({user}) => (
  <ItemBox>
    <Kb.Text type="Header" style={user === other ? styles.other : styles.provisioned}>
      {user}
    </Kb.Text>
  </ItemBox>
)

class Login extends React.Component<Props, State> {
  _inputRef = React.createRef<Kb.Input>()

  state = {
    open: false,
  }

  _toggleOpen = () => {
    this.setState(prevState => ({open: !prevState.open}))
  }

  _onClickUser = (selected: React.ReactElement) => {
    if (selected.props.user === other) {
      this._toggleOpen()
      this.props.onSomeoneElse()
    } else {
      this._toggleOpen()
      this.props.selectedUserChange(selected.props.user)
      if (this._inputRef.current) {
        this._inputRef.current.focus()
      }
    }
  }

  render() {
    const inputProps = {
      autoFocus: true,
      errorText: this.props.inputError,
      floatingHintTextOverride: '',
      hideLabel: true,
      hintText: 'Password',
      inputStyle: styles.passwordInput,
      key: this.props.inputKey,
      onChangeText: password => this.props.passwordChange(password),
      onEnterKeyDown: () => this.props.onSubmit(),
      ref: this._inputRef,
      style: styles.passwordInputContainer,
      type: this.props.showTyping ? 'passwordVisible' : 'password',
      uncontrolled: true,
    } as const

    const userRows = this.props.users
      .concat({hasStoredSecret: false, username: other})
      .map(u => <UserRow user={u.username} key={u.username} />)

    const selectedIdx = this.props.users.findIndex(u => u.username === this.props.selectedUser)

    const temp = (
      <Kb.Text style={{marginTop: 30}} type="BodyPrimaryLink" onClick={this.props.onSignup}>
        Create an account
      </Kb.Text>
    )
    return (
      <SignupScreen banners={errorBanner(this.props.bannerError)} headerStyle={styles.header} title="Log in">
        <Kb.Box2 direction="vertical" fullHeight={true} fullWidth={true} style={styles.contentBox}>
          <Kb.UserCard
            username={this.props.selectedUser}
            outerStyle={styles.container}
            style={styles.userContainer}
          >
            <Kb.Dropdown
              onChanged={this._onClickUser}
              selected={userRows[selectedIdx]}
              items={userRows}
              position="bottom center"
              style={styles.userDropdown}
            />
            <Kb.Box2 direction="horizontal" fullWidth={true} style={styles.inputRow}>
              <Kb.Input {...inputProps} />
            </Kb.Box2>
            <Kb.Box2 direction="horizontal" fullWidth={true} style={styles.forgotPasswordContainer}>
              <Kb.Text
                type="BodySmallSecondaryLink"
                onClick={this.props.onForgotPassword}
                style={styles.forgotPassword}
              >
                Forgot password?
              </Kb.Text>
            </Kb.Box2>
            <Kb.Box2
              direction="vertical"
              fullWidth={true}
              fullHeight={true}
              style={styles.loginSubmitContainer}
            >
              <Kb.WaitingButton
                disabled={!this.props.password}
                fullWidth={true}
                waitingKey={Constants.waitingKey}
                style={styles.loginSubmitButton}
                label="Log in"
                onClick={this.props.onSubmit}
              />
            </Kb.Box2>
          </Kb.UserCard>
        </Kb.Box2>
      </SignupScreen>
    )
  }
}

<<<<<<< HEAD
const styles = Styles.styleSheetCreate({
  container: {
    ...Styles.globalStyles.flexBoxColumn,
    alignItems: 'center',
    flex: 1,
    justifyContent: 'center',
  },
  contentBox: {
    alignSelf: 'center',
    flexGrow: 1,
    maxWidth: 460,
    padding: Styles.globalMargins.small,
  },
  forgotPassword: {
    marginTop: Styles.globalMargins.tiny,
  },
  forgotPasswordContainer: {
    flex: 1,
    justifyContent: 'flex-end',
  },
  header: {
    borderBottomWidth: 0,
  },
  inputRow: {
    flex: 1,
  },
  loginSubmitButton: {
    marginTop: 0,
    maxHeight: 32,
    width: '100%',
  },
  loginSubmitContainer: {
    flexGrow: 1,
    justifyContent: 'flex-end',
  },
=======
const stylesContainer = {
  ...Styles.globalStyles.flexBoxColumn,
  alignItems: 'center',
  backgroundColor: Styles.globalColors.white,
  flex: 1,
  justifyContent: 'center',
}

const styles = Styles.styleSheetCreate(() => ({
>>>>>>> 56d51c91
  other: {color: Styles.globalColors.black},
  passwordInput: {
    backgroundColor: Styles.globalColors.white,
    borderColor: Styles.globalColors.black_10,
    borderRadius: 4,
    borderStyle: 'solid',
    borderWidth: 1,
    paddingBottom: Styles.globalMargins.medium,
    paddingLeft: Styles.globalMargins.xsmall,
    paddingRight: Styles.globalMargins.xsmall,
    paddingTop: Styles.globalMargins.medium,
    textAlign: 'left',
    width: '100%',
  },
  passwordInputContainer: {
    marginBottom: 0,
    marginTop: Styles.globalMargins.tiny,
    width: '100%',
  },
  provisioned: {color: Styles.globalColors.orange},
<<<<<<< HEAD
  userContainer: {
    backgroundColor: Styles.globalColors.transparent,
  },
  userDropdown: {
    backgroundColor: Styles.globalColors.white,
    width: '100%',
  },
})
=======
}))
>>>>>>> 56d51c91

export default Login<|MERGE_RESOLUTION|>--- conflicted
+++ resolved
@@ -126,8 +126,7 @@
   }
 }
 
-<<<<<<< HEAD
-const styles = Styles.styleSheetCreate({
+const styles = Styles.styleSheetCreate(() => ({
   container: {
     ...Styles.globalStyles.flexBoxColumn,
     alignItems: 'center',
@@ -162,17 +161,6 @@
     flexGrow: 1,
     justifyContent: 'flex-end',
   },
-=======
-const stylesContainer = {
-  ...Styles.globalStyles.flexBoxColumn,
-  alignItems: 'center',
-  backgroundColor: Styles.globalColors.white,
-  flex: 1,
-  justifyContent: 'center',
-}
-
-const styles = Styles.styleSheetCreate(() => ({
->>>>>>> 56d51c91
   other: {color: Styles.globalColors.black},
   passwordInput: {
     backgroundColor: Styles.globalColors.white,
@@ -193,7 +181,6 @@
     width: '100%',
   },
   provisioned: {color: Styles.globalColors.orange},
-<<<<<<< HEAD
   userContainer: {
     backgroundColor: Styles.globalColors.transparent,
   },
@@ -201,9 +188,6 @@
     backgroundColor: Styles.globalColors.white,
     width: '100%',
   },
-})
-=======
 }))
->>>>>>> 56d51c91
 
 export default Login