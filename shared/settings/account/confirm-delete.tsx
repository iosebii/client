--- conflicted
+++ resolved
@@ -36,23 +36,14 @@
   />
 )
 
-<<<<<<< HEAD
-type OwnProps = Container.RouteProps<{address: string; type: 'email' | 'phone'}>
-=======
-type OwnProps = RouteProps<{address: string; searchable: boolean; type: string}>
->>>>>>> 63d1c89e
+type OwnProps = Container.RouteProps<{address: string; searchable: boolean; type: 'email' | 'phone'}>
 
 const DeleteModal = (props: OwnProps) => {
   const dispatch = Container.useDispatch()
 
-<<<<<<< HEAD
   const itemAddress = Container.getRouteProps(props, 'address', '')
   const itemType = Container.getRouteProps(props, 'type', 'email')
-=======
-  const itemAddress = Container.getRouteProps(props, 'address')
-  const itemSearchable = Container.getRouteProps(props, 'searchable')
-  const itemType = Container.getRouteProps(props, 'type')
->>>>>>> 63d1c89e
+  const itemSearchable = Container.getRouteProps(props, 'searchable', false)
 
   const onCancel = React.useCallback(() => dispatch(RouteTreeGen.createNavigateUp()), [dispatch])
   const onConfirm = React.useCallback(() => {
