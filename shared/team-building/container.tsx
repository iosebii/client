import logger from '../logger'
import * as React from 'react'
import * as I from 'immutable'
import unidecode from 'unidecode'
import {debounce, trim} from 'lodash-es'
import TeamBuilding, {RolePickerProps, SearchResult, SearchRecSection, numSectionLabel} from '.'
import RolePickerHeaderAction from './role-picker-header-action'
import * as WaitingConstants from '../constants/waiting'
import * as ChatConstants from '../constants/chat2'
import * as TeamBuildingGen from '../actions/team-building-gen'
import * as SettingsGen from '../actions/settings-gen'
import * as Container from '../util/container'
import * as Constants from '../constants/team-building'
import * as Types from '../constants/types/team-building'
import {requestIdleCallback} from '../util/idle-callback'
import {HeaderHoc, PopupDialogHoc, Button} from '../common-adapters'
import {memoizeShallow, memoize} from '../util/memoize'
import {TeamRoleType, MemberInfo, DisabledReasonsForRolePicker} from '../constants/types/teams'
import {getDisabledReasonsForRolePicker} from '../constants/teams'
import {nextRoleDown, nextRoleUp} from '../teams/role-picker'
import {Props as HeaderHocProps} from '../common-adapters/header-hoc/types'
import {formatAnyPhoneNumbers} from '../util/phone-numbers'
import {isMobile} from '../constants/platform'
import Flags from '../util/feature-flags'

type OwnProps = {
  incFocusInputCounter: () => void
  focusInputCounter: number
  namespace: Types.AllowedNamespace
  teamname?: string
  searchString: string
  selectedService: Types.ServiceIdWithContact
  highlightedIndex: number
  onChangeText: (newText: string) => void
  onChangeService: (newService: Types.ServiceIdWithContact) => void
  incHighlightIndex: (maxIndex: number) => void
  decHighlightIndex: () => void
  resetHighlightIndex: (resetToHidden?: boolean) => void
  changeShowRolePicker: (showRolePicker: boolean) => void
  showRolePicker: boolean
  showServiceResultCount: boolean
}

type LocalState = {
  focusInputCounter: number
  searchString: string
  selectedService: Types.ServiceIdWithContact
  highlightedIndex: number
  showRolePicker: boolean
}

const initialState: LocalState = {
  focusInputCounter: 0,
  highlightedIndex: 0,
  searchString: '',
  selectedService: 'keybase',
  showRolePicker: false,
}

const deriveSearchResults = memoize(
  (
    searchResults: Array<Types.User> | null,
    teamSoFar: I.Set<Types.User>,
    myUsername: string,
    followingState: Set<string>,
    preExistingTeamMembers: I.Map<string, MemberInfo>
  ) =>
    searchResults &&
    searchResults.map(info => {
      const label = info.label || ''
      return {
        contact: !!info.contact,
        displayLabel: formatAnyPhoneNumbers(label),
        followingState: Constants.followStateHelperWithId(
          myUsername,
          followingState,
          info.serviceMap.keybase
        ),
        inTeam: teamSoFar.some(u => u.id === info.id),
        isPreExistingTeamMember: preExistingTeamMembers.has(info.id),
        key: [info.id, info.prettyName, info.label, String(!!info.contact)].join('&'),
        prettyName: formatAnyPhoneNumbers(info.prettyName),
        services: info.serviceMap,
        userId: info.id,
        username: info.username,
      }
    })
)

const deriveTeamSoFar = memoize(
  (teamSoFar: I.Set<Types.User>): Array<Types.SelectedUser> =>
    teamSoFar.toArray().map(userInfo => {
      let username = ''
      let serviceId: Types.ServiceIdWithContact
      if (userInfo.contact && userInfo.serviceMap.keybase) {
        // resolved contact - pass username @ 'keybase' to teambox
        // so keybase avatar is rendered.
        username = userInfo.serviceMap.keybase
        serviceId = 'keybase'
      } else if (userInfo.serviceId !== 'keybase' && userInfo.serviceMap.keybase) {
        // Not a keybase result but has Keybase username. Id will be compound assertion,
        // but we want to display Keybase username and profile pic in teambox.
        username = userInfo.serviceMap.keybase
        serviceId = 'keybase'
      } else {
        username = userInfo.username
        serviceId = userInfo.serviceId
      }
      return {
        prettyName: userInfo.prettyName !== username ? userInfo.prettyName : '',
        service: serviceId,
        userId: userInfo.id,
        username,
      }
    })
)

<<<<<<< HEAD
const deriveServiceResultCount = memoize((searchResults: SearchResults, query: string) =>
  (searchResults.get(trim(query)) || I.Map<ServiceIdWithContact, Array<User>>())
    .map(results => results.length)
    .toObject()
=======
const deriveServiceResultCount: (
  searchResults: Types.SearchResults,
  query: string
) => {[K in Types.ServiceIdWithContact]: number | null} = memoize(
  (searchResults: Types.SearchResults, query) =>
    // @ts-ignore codemod issue
    searchResults
      .get(trim(query), I.Map())
      .map(results => results.length)
      .toObject()
>>>>>>> fd0c1a1e
)

const deriveShowResults = memoize(searchString => !!searchString)

const deriveUserFromUserIdFn = memoize(
  (searchResults: Array<Types.User> | null, recommendations: Array<Types.User> | null) => (
    userId: string
  ): Types.User | null =>
    (searchResults || []).filter(u => u.id === userId)[0] ||
    (recommendations || []).filter(u => u.id === userId)[0] ||
    null
)

const emptyObj = {}

const mapStateToProps = (state: Container.TypedState, ownProps: OwnProps) => {
  const teamBuildingState = state[ownProps.namespace].teamBuilding
  const teamBuildingSearchResults = teamBuildingState.teamBuildingSearchResults
  const userResults = teamBuildingState.teamBuildingSearchResults.getIn([
    trim(ownProps.searchString),
    ownProps.selectedService,
  ])

  const preExistingTeamMembers: I.Map<string, MemberInfo> = ownProps.teamname
    ? state.teams.teamNameToMembers.get(ownProps.teamname) || I.Map()
    : I.Map()

  const disabledRoles = ownProps.teamname
    ? getDisabledReasonsForRolePicker(state, ownProps.teamname, null)
    : emptyObj

  const contactProps = {
    contactsImported: state.settings.contacts.importEnabled,
    contactsPermissionStatus: state.settings.contacts.permissionStatus,
    isImportPromptDismissed: state.settings.contacts.importPromptDismissed,
    numContactsImported: state.settings.contacts.importedCount,
  }

  return {
    ...contactProps,
    disabledRoles,
    recommendations: deriveSearchResults(
      teamBuildingState.teamBuildingUserRecs,
      teamBuildingState.teamBuildingTeamSoFar,
      state.config.username,
      state.config.following,
      preExistingTeamMembers
    ),
    searchResults: deriveSearchResults(
      userResults,
      teamBuildingState.teamBuildingTeamSoFar,
      state.config.username,
      state.config.following,
      preExistingTeamMembers
    ),
    selectedRole: teamBuildingState.teamBuildingSelectedRole,
    sendNotification: teamBuildingState.teamBuildingSendNotification,
    serviceResultCount: deriveServiceResultCount(
      teamBuildingState.teamBuildingSearchResults,
      ownProps.searchString
    ),
    showResults: deriveShowResults(ownProps.searchString),
    showServiceResultCount: !isMobile && deriveShowResults(ownProps.searchString),
    teamBuildingSearchResults,
    teamSoFar: deriveTeamSoFar(teamBuildingState.teamBuildingTeamSoFar),
    userFromUserId: deriveUserFromUserIdFn(userResults, teamBuildingState.teamBuildingUserRecs),
    waitingForCreate: WaitingConstants.anyWaiting(state, ChatConstants.waitingKeyCreating),
  }
}

const makeDebouncedSearch = (time: number) =>
  debounce(
    (
      dispatch: Container.TypedDispatch,
      namespace: Types.AllowedNamespace,
      query: string,
      service: Types.ServiceId,
      includeContacts: boolean,
      limit?: number
    ) =>
      requestIdleCallback(() =>
        dispatch(
          TeamBuildingGen.createSearch({
            includeContacts,
            limit,
            namespace,
            query,
            service,
          })
        )
      ),
    time
  )

const debouncedSearch = makeDebouncedSearch(500) // 500ms debounce on social searches
const debouncedSearchKeybase = makeDebouncedSearch(200) // 200 ms debounce on keybase / contact searches

const mapDispatchToProps = (dispatch: Container.TypedDispatch, {namespace, teamname}: OwnProps) => ({
  _onAdd: (user: Types.User) =>
    dispatch(TeamBuildingGen.createAddUsersToTeamSoFar({namespace, users: [user]})),
  _onCancelTeamBuilding: () => dispatch(TeamBuildingGen.createCancelTeamBuilding({namespace})),
  _onImportContactsPermissionsGranted: () =>
    dispatch(SettingsGen.createEditContactImportEnabled({enable: true})),
  _onImportContactsPermissionsNotGranted: () =>
    dispatch(SettingsGen.createRequestContactPermissions({thenToggleImportOn: true})),
  _search: (query: string, service: Types.ServiceIdWithContact, limit?: number) => {
    let serviceToSearch = service
    if (Types.isContactServiceId(serviceToSearch)) {
      serviceToSearch = 'keybase'
    }
    const func = serviceToSearch === 'keybase' ? debouncedSearchKeybase : debouncedSearch
    return func(dispatch, namespace, query, serviceToSearch, namespace === 'chat2', limit)
  },
  fetchUserRecs: () =>
    dispatch(TeamBuildingGen.createFetchUserRecs({includeContacts: namespace === 'chat2', namespace})),
  onAskForContactsLater: () => dispatch(SettingsGen.createImportContactsLater()),
  onChangeSendNotification: (sendNotification: boolean) =>
    namespace === 'teams' &&
    dispatch(TeamBuildingGen.createChangeSendNotification({namespace, sendNotification})),
  onFinishTeamBuilding: () => dispatch(TeamBuildingGen.createFinishedTeamBuilding({namespace, teamname})),
  onLoadContactsSetting: () => dispatch(SettingsGen.createLoadContactImportEnabled()),
  onRemove: (userId: string) =>
    dispatch(TeamBuildingGen.createRemoveUsersFromTeamSoFar({namespace, users: [userId]})),
  onSelectRole: (role: TeamRoleType) =>
    namespace === 'teams' && dispatch(TeamBuildingGen.createSelectRole({namespace, role})),
})

const deriveOnBackspace = memoize((searchString, teamSoFar, onRemove) => () => {
  // Check if empty and we have a team so far
  !searchString && teamSoFar.length && onRemove(teamSoFar[teamSoFar.length - 1].userId)
})

const deriveOnEnterKeyDown = memoizeShallow(
  ({
    searchResults,
    teamSoFar,
    highlightedIndex,
    onAdd,
    onRemove,
    changeText,
    searchStringIsEmpty,
    onFinishTeamBuilding,
  }) => () => {
    const selectedResult = !!searchResults && searchResults[highlightedIndex]
    if (selectedResult) {
      // We don't handle cases where they hit enter on someone that is already a
      // team member
      if (selectedResult.isPreExistingTeamMember) {
        return
      }
      if (teamSoFar.filter(u => u.userId === selectedResult.userId).length) {
        onRemove(selectedResult.userId)
        changeText('')
      } else {
        onAdd(selectedResult.userId)
      }
    } else if (searchStringIsEmpty && !!teamSoFar.length) {
      // They hit enter with an empty search string and a teamSoFar
      // We'll Finish the team building
      onFinishTeamBuilding()
    }
  }
)

const deriveOnSearchForMore = memoizeShallow(
  ({search, searchResults, searchString, selectedService}) => () => {
    if (searchResults && searchResults.length >= 10) {
      search(searchString, selectedService, searchResults.length + 20)
    }
  }
)

const deriveOnAdd = memoize(
  (userFromUserId, dispatchOnAdd, changeText, resetHighlightIndex, incFocusInputCounter) => (
    userId: string
  ) => {
    const user = userFromUserId(userId)
    if (!user) {
      logger.error(`Couldn't find Types.User to add for ${userId}`)
      changeText('')
      return
    }
    changeText('')
    dispatchOnAdd(user)
    resetHighlightIndex(true)
    incFocusInputCounter()
  }
)

const deriveOnChangeText = memoize(
  (
    onChangeText: (newText: string) => void,
    search: (text: string, service: Types.ServiceIdWithContact) => void,
    selectedService: Types.ServiceIdWithContact,
    resetHighlightIndex: Function
  ) => (newText: string) => {
    onChangeText(newText)
    search(newText, selectedService)
    resetHighlightIndex()
  }
)

const deriveOnDownArrowKeyDown = memoize(
  (maxIndex: number, incHighlightIndex: (maxIndex: number) => void) => () => incHighlightIndex(maxIndex)
)

const deriveRolePickerArrowKeyFns = memoize(
  (
    selectedRole: TeamRoleType,
    disabledRoles: DisabledReasonsForRolePicker,
    onSelectRole: (role: TeamRoleType) => void
  ) => ({
    downArrow: () => {
      const nextRole = nextRoleDown(selectedRole)
      if (!disabledRoles[nextRole]) {
        onSelectRole(nextRole)
      }
    },
    upArrow: () => {
      const nextRole = nextRoleUp(selectedRole)
      if (!disabledRoles[nextRole]) {
        onSelectRole(nextRole)
      }
    },
  })
)

const deriveOnChangeService = memoize(
  (
    onChangeService: OwnProps['onChangeService'],
    search: (text: string, service: Types.ServiceIdWithContact) => void,
    searchString: string
  ) => (service: Types.ServiceIdWithContact) => {
    onChangeService(service)
    if (!Types.isContactServiceId(service)) {
      search(searchString, service)
    }
  }
)

const alphabet = 'abcdefghijklmnopqrstuvwxyz'
const aCharCode = alphabet.charCodeAt(0)
const alphaSet = new Set(alphabet)
const isAlpha = (letter: string) => alphaSet.has(letter)
const letterToAlphaIndex = (letter: string) => letter.charCodeAt(0) - aCharCode

// Returns array with 28 entries
// 0 - "Recommendations" section
// 1-26 - a-z sections
// 27 - 0-9 section
export const sortAndSplitRecommendations = memoize(
  (
    results: Unpacked<typeof deriveSearchResults>,
    showingContactsButton: boolean
  ): Array<SearchRecSection> | null => {
    if (!results) return null

    const sections: Array<SearchRecSection> = [
      ...(showingContactsButton
        ? [
            {
              data: [{isImportButton: true as const}],
              label: '',
              shortcut: false,
            },
          ]
        : []),
      {
        data: [],
        label: 'Recommendations',
        shortcut: false,
      },
    ]
    const recSectionIdx = sections.length - 1
    const numSectionIdx = recSectionIdx + 27
    results.forEach(rec => {
      if (!rec.contact) {
        sections[recSectionIdx].data.push(rec)
        return
      }
      if (rec.prettyName || rec.displayLabel) {
        // Use the first letter of the name we will display, but first normalize out
        // any diacritics.
        const letter = unidecode(rec.prettyName || rec.displayLabel)[0].toLowerCase()
        if (isAlpha(letter)) {
          // offset 1 to skip recommendations
          const sectionIdx = letterToAlphaIndex(letter) + recSectionIdx + 1
          if (!sections[sectionIdx]) {
            sections[sectionIdx] = {
              data: [],
              label: letter.toUpperCase(),
              shortcut: true,
            }
          }
          sections[sectionIdx].data.push(rec)
        } else {
          if (!sections[numSectionIdx]) {
            sections[numSectionIdx] = {
              data: [],
              label: numSectionLabel,
              shortcut: true,
            }
          }
          sections[numSectionIdx].data.push(rec)
        }
      }
    })
    return sections.filter(s => s && s.data && s.data.length > 0)
  }
)

// Flatten list of recommendation sections. After recommendations are organized
// in sections, we also need a flat list of all recommendations to be able to
// know how many we have in total (including "fake" "import contacts" row), and
// which one is currently highlighted, to support keyboard events.
//
// Resulting list may have nulls in place of fake rows.
const flattenRecommendations = memoize((recommendations: Array<SearchRecSection>) => {
  const result: Array<SearchResult | null> = []
  for (const section of recommendations) {
    result.push(...section.data.map(rec => ('isImportButton' in rec ? null : rec)))
  }
  return result
})

const mergeProps = (
  stateProps: ReturnType<typeof mapStateToProps>,
  dispatchProps: ReturnType<typeof mapDispatchToProps>,
  ownProps: OwnProps
) => {
  const {
    teamSoFar,
    searchResults,
    userFromUserId,
    serviceResultCount,
    showServiceResultCount,
    recommendations,
    waitingForCreate,
  } = stateProps

  const showingContactsButton =
    Container.isMobile &&
    stateProps.contactsPermissionStatus !== 'never_ask_again' &&
    !stateProps.contactsImported

  // Contacts props
  const contactProps = {
    contactsImported: stateProps.contactsImported,
    contactsPermissionStatus: stateProps.contactsPermissionStatus,
    isImportPromptDismissed: stateProps.isImportPromptDismissed,
    numContactsImported: stateProps.numContactsImported,
    onAskForContactsLater: dispatchProps.onAskForContactsLater,
    onImportContacts:
      stateProps.contactsPermissionStatus === 'never_ask_again'
        ? null
        : stateProps.contactsPermissionStatus === 'granted'
        ? dispatchProps._onImportContactsPermissionsGranted
        : dispatchProps._onImportContactsPermissionsNotGranted,
    onLoadContactsSetting: dispatchProps.onLoadContactsSetting,
  }

  const showRecs = !ownProps.searchString && !!recommendations && ownProps.selectedService === 'keybase'
  const recommendationsSections = showRecs
    ? sortAndSplitRecommendations(recommendations, showingContactsButton)
    : null
  const userResultsToShow = showRecs ? flattenRecommendations(recommendationsSections || []) : searchResults

  const onChangeText = deriveOnChangeText(
    ownProps.onChangeText,
    dispatchProps._search,
    ownProps.selectedService,
    ownProps.resetHighlightIndex
  )

  const onClear = () => onChangeText('')

  const onSearchForMore = deriveOnSearchForMore({
    search: dispatchProps._search,
    searchResults,
    searchString: ownProps.searchString,
    selectedService: ownProps.selectedService,
  })

  const onAdd = deriveOnAdd(
    userFromUserId,
    dispatchProps._onAdd,
    ownProps.onChangeText,
    ownProps.resetHighlightIndex,
    ownProps.incFocusInputCounter
  )

  const rolePickerProps: RolePickerProps | null =
    ownProps.namespace === 'teams'
      ? {
          changeSendNotification: dispatchProps.onChangeSendNotification,
          changeShowRolePicker: ownProps.changeShowRolePicker,
          disabledRoles: stateProps.disabledRoles,
          onSelectRole: dispatchProps.onSelectRole,
          selectedRole: stateProps.selectedRole,
          sendNotification: stateProps.sendNotification,
          showRolePicker: ownProps.showRolePicker,
        }
      : null

  // TODO this should likely live with the role picker if we need this
  // functionality elsewhere. Right now it's easier to keep here since the input
  // already catches all keypresses
  const rolePickerArrowKeyFns =
    ownProps.showRolePicker &&
    deriveRolePickerArrowKeyFns(stateProps.selectedRole, stateProps.disabledRoles, dispatchProps.onSelectRole)

  const onEnterKeyDown = deriveOnEnterKeyDown({
    changeText: ownProps.onChangeText,
    highlightedIndex: ownProps.highlightedIndex,
    onAdd,
    onFinishTeamBuilding:
      rolePickerProps && !ownProps.showRolePicker
        ? () => ownProps.changeShowRolePicker(true)
        : dispatchProps.onFinishTeamBuilding,
    onRemove: dispatchProps.onRemove,
    searchResults: userResultsToShow,
    searchStringIsEmpty: !ownProps.searchString,
    teamSoFar,
  })

  const title = rolePickerProps ? 'Add people' : 'New chat'
  const headerHocProps: HeaderHocProps = Container.isMobile
    ? {
        borderless: true,
        leftAction: 'cancel',
        onLeftAction: dispatchProps._onCancelTeamBuilding,
        rightActions: [
          teamSoFar.length
            ? rolePickerProps
              ? {
                  custom: (
                    <RolePickerHeaderAction
                      onFinishTeamBuilding={dispatchProps.onFinishTeamBuilding}
                      rolePickerProps={rolePickerProps}
                      count={teamSoFar.length}
                    />
                  ),
                }
              : {
                  custom: (
                    <Button
                      label={Flags.wonderland ? 'Start 🐇' : 'Start'}
                      mode="Primary"
                      onClick={dispatchProps.onFinishTeamBuilding}
                      small={true}
                      type="Success"
                    />
                  ),
                }
            : null,
        ],
        title,
      }
    : emptyObj

  return {
    ...headerHocProps,
    ...contactProps,
    fetchUserRecs: dispatchProps.fetchUserRecs,
    focusInputCounter: ownProps.focusInputCounter,
    highlightedIndex: ownProps.highlightedIndex,
    includeContacts: ownProps.namespace === 'chat2',
    namespace: ownProps.namespace,
    onAdd,
    onAddRaw: dispatchProps._onAdd,
    onBackspace: deriveOnBackspace(ownProps.searchString, teamSoFar, dispatchProps.onRemove),
    onChangeService: deriveOnChangeService(
      ownProps.onChangeService,
      dispatchProps._search,
      ownProps.searchString
    ),
    onChangeText,
    onClear,
    onClosePopup: dispatchProps._onCancelTeamBuilding,
    onDownArrowKeyDown:
      ownProps.showRolePicker && rolePickerArrowKeyFns
        ? rolePickerArrowKeyFns.downArrow
        : deriveOnDownArrowKeyDown((userResultsToShow || []).length - 1, ownProps.incHighlightIndex),
    onEnterKeyDown,
    onFinishTeamBuilding: dispatchProps.onFinishTeamBuilding,
    onMakeItATeam: () => console.log('todo'),
    onRemove: dispatchProps.onRemove,
    onSearchForMore,
    onUpArrowKeyDown:
      ownProps.showRolePicker && rolePickerArrowKeyFns
        ? rolePickerArrowKeyFns.upArrow
        : ownProps.decHighlightIndex,
    recommendations: recommendationsSections,
    rolePickerProps,
    search: dispatchProps._search,
    searchResults,
    searchString: ownProps.searchString,
    selectedService: ownProps.selectedService,
    serviceResultCount,
    showRecs,
    showResults: stateProps.showResults,
    showServiceResultCount: showServiceResultCount && ownProps.showServiceResultCount,
    teamBuildingSearchResults: stateProps.teamBuildingSearchResults.toJS(),
    teamSoFar,
    title,
    waitingForCreate,
  }
}

// TODO fix typing, remove compose
const Connected: React.ComponentType<OwnProps> = Container.compose(
  Container.namedConnect(mapStateToProps, mapDispatchToProps, mergeProps, 'TeamBuilding'),
  Container.isMobile ? HeaderHoc : PopupDialogHoc
)(TeamBuilding)

type RealOwnProps = Container.RouteProps<{namespace: Types.AllowedNamespace; teamname: string | null}>

class StateWrapperForTeamBuilding extends React.Component<RealOwnProps, LocalState> {
  state: LocalState = initialState

  changeShowRolePicker = (showRolePicker: boolean) => this.setState({showRolePicker})

  onChangeService = (selectedService: Types.ServiceIdWithContact) => this.setState({selectedService})

  onChangeText = (newText: string) => {
    if (newText !== this.state.searchString) {
      this.setState({searchString: newText, showRolePicker: false})
    }
  }

  incHighlightIndex = (maxIndex: number) =>
    this.setState((state: LocalState) => ({
      highlightedIndex: Math.min(state.highlightedIndex + 1, maxIndex),
    }))

  decHighlightIndex = () =>
    this.setState((state: LocalState) => ({
      highlightedIndex: state.highlightedIndex < 1 ? 0 : state.highlightedIndex - 1,
    }))

  resetHighlightIndex = (resetToHidden?: boolean) =>
    this.setState({highlightedIndex: resetToHidden ? -1 : initialState.highlightedIndex})

  _incFocusInputCounter = () => this.setState(s => ({focusInputCounter: s.focusInputCounter + 1}))

  render() {
    return (
      <Connected
        namespace={Container.getRouteProps(this.props, 'namespace', 'chat2')}
        teamname={Container.getRouteProps(this.props, 'teamname', null)}
        onChangeService={this.onChangeService}
        onChangeText={this.onChangeText}
        incHighlightIndex={this.incHighlightIndex}
        decHighlightIndex={this.decHighlightIndex}
        resetHighlightIndex={this.resetHighlightIndex}
        searchString={this.state.searchString}
        selectedService={this.state.selectedService}
        highlightedIndex={this.state.highlightedIndex}
        changeShowRolePicker={this.changeShowRolePicker}
        showRolePicker={this.state.showRolePicker}
        showServiceResultCount={false}
        focusInputCounter={this.state.focusInputCounter}
        incFocusInputCounter={this._incFocusInputCounter}
      />
    )
  }
}

export default StateWrapperForTeamBuilding<|MERGE_RESOLUTION|>--- conflicted
+++ resolved
@@ -115,23 +115,11 @@
     })
 )
 
-<<<<<<< HEAD
-const deriveServiceResultCount = memoize((searchResults: SearchResults, query: string) =>
-  (searchResults.get(trim(query)) || I.Map<ServiceIdWithContact, Array<User>>())
+const deriveServiceResultCount = memoize((searchResults: Types.SearchResults, query: string) =>
+  searchResults
+    .get(trim(query), I.Map<Types.ServiceIdWithContact, Array<Types.User>>())
     .map(results => results.length)
     .toObject()
-=======
-const deriveServiceResultCount: (
-  searchResults: Types.SearchResults,
-  query: string
-) => {[K in Types.ServiceIdWithContact]: number | null} = memoize(
-  (searchResults: Types.SearchResults, query) =>
-    // @ts-ignore codemod issue
-    searchResults
-      .get(trim(query), I.Map())
-      .map(results => results.length)
-      .toObject()
->>>>>>> fd0c1a1e
 )
 
 const deriveShowResults = memoize(searchString => !!searchString)
