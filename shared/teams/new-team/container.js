// @flow
import * as TeamsGen from '../../actions/teams-gen'
import NewTeamDialog from './'
import upperFirst from 'lodash/upperFirst'
import {
  connect,
  compose,
  lifecycle,
  withStateHandlers,
  withHandlers,
  type TypedState,
} from '../../util/container'
<<<<<<< HEAD
import {validTeamname, baseTeamname} from '../../constants/teamname'
=======
import {baseTeamname} from '../../constants/teamname'
import upperFirst from 'lodash/upperFirst'
>>>>>>> ec20dca4

const mapStateToProps = (state: TypedState) => ({
  errorText: upperFirst(state.entities.teams.teamCreationError),
  pending: state.entities.teams.teamCreationPending,
})

const mapDispatchToProps = (dispatch: Dispatch, {navigateUp, routePath}) => ({
  _onCreateNewTeam: (joinSubteam: boolean, teamname: string) => {
    const rootPath = routePath.take(1)
    const sourceSubPath = routePath.rest()
    const destSubPath = sourceSubPath.butLast()
    dispatch(TeamsGen.createCreateNewTeam({destSubPath, joinSubteam, rootPath, sourceSubPath, teamname}))
  },
  _onSetTeamCreationError: (error: string) => {
    dispatch(TeamsGen.createSetTeamCreationError({error}))
  },
  onBack: () => dispatch(navigateUp()),
})

const mergeProps = (stateProps, dispatchProps, ownProps) => {
  const isSubteam = ownProps.routeProps.get('makeSubteam') || false
  const routeName = ownProps.routeProps.get('name') || ''
  const name = routeName.concat(isSubteam ? '.' : '')
  const baseTeam = baseTeamname(name)
  return {
    ...stateProps,
    ...dispatchProps,
    baseTeam,
    isSubteam,
    name,
  }
}

export default compose(
  connect(mapStateToProps, mapDispatchToProps, mergeProps),
  withStateHandlers(({joinSubteam, name}) => ({joinSubteam: false, name: name || ''}), {
    onJoinSubteamChange: () => (checked: boolean) => ({joinSubteam: checked}),
    onNameChange: () => (name: string) => ({name: name.toLowerCase()}),
  }),
  withHandlers({
    onSubmit: ({joinSubteam, name, _onCreateNewTeam}) => () => _onCreateNewTeam(joinSubteam, name),
  }),
  lifecycle({
    componentDidMount: function() {
      this.props._onSetTeamCreationError('')
    },
  })
)(NewTeamDialog)<|MERGE_RESOLUTION|>--- conflicted
+++ resolved
@@ -10,12 +10,7 @@
   withHandlers,
   type TypedState,
 } from '../../util/container'
-<<<<<<< HEAD
-import {validTeamname, baseTeamname} from '../../constants/teamname'
-=======
 import {baseTeamname} from '../../constants/teamname'
-import upperFirst from 'lodash/upperFirst'
->>>>>>> ec20dca4
 
 const mapStateToProps = (state: TypedState) => ({
   errorText: upperFirst(state.entities.teams.teamCreationError),
