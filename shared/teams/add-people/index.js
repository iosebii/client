--- conflicted
+++ resolved
@@ -105,7 +105,6 @@
       {!Styles.isMobile && (
         <Kb.Box style={{...Styles.globalStyles.flexBoxColumn, padding: Styles.globalMargins.medium}}>
           <Kb.Box style={{...Styles.globalStyles.flexBoxRow, justifyContent: 'center'}}>
-<<<<<<< HEAD
             <FloatingRolePicker
               confirmLabel={props.confirmLabel}
               selectedRole={props.selectedRole}
@@ -123,17 +122,8 @@
                 onClick={props.onOpenRolePicker}
                 label={props.addButtonLabel}
                 waitingKey={Constants.addPeopleToTeamWaitingKey(props.name)}
-                type="Primary"
               />
             </FloatingRolePicker>
-=======
-            <Kb.WaitingButton
-              disabled={!props.numberOfUsersSelected}
-              onClick={props.onOpenRolePicker}
-              label={props.addButtonLabel}
-              waitingKey={Constants.addPeopleToTeamWaitingKey(props.name)}
-            />
->>>>>>> 41df7fc0
           </Kb.Box>
         </Kb.Box>
       )}
