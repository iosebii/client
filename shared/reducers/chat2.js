--- conflicted
+++ resolved
@@ -1255,13 +1255,9 @@
     case Chat2Gen.toggleMessageCollapse:
     case Chat2Gen.toggleInfoPanel:
     case Chat2Gen.addUsersToChannel:
-<<<<<<< HEAD
     case Chat2Gen.deselectConversation:
     case Chat2Gen.createConversation:
-    case Chat2Gen.loadMessagesFromSearchHit:
-=======
     case Chat2Gen.loadMessagesCentered:
->>>>>>> 775750b7
       return state
     default:
       Flow.ifFlowComplainsAboutThisFunctionYouHaventHandledAllCasesInASwitch(action)
