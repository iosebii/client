--- conflicted
+++ resolved
@@ -212,7 +212,6 @@
 
 export type Currency = I.RecordOf<_LocalCurrency>
 
-<<<<<<< HEAD
 export type _Account = {
   accountID: AccountID,
   balanceDescription: string,
@@ -221,7 +220,7 @@
   name: string,
 }
 export type Account = I.RecordOf<_Account>
-=======
+
 export type _InflationDestination = {
   name: string,
   recommended: boolean,
@@ -229,7 +228,6 @@
   link: string,
 }
 export type InflationDestination = I.RecordOf<_InflationDestination>
->>>>>>> 64707e3c
 
 export type ValidationState = 'none' | 'waiting' | 'error' | 'valid'
 
