import * as ProvisionGen from '../../actions/provision-gen'
import * as RouteTreeGen from '../../actions/route-tree-gen'
import * as LoginGen from '../../actions/login-gen'
import * as RouteTreeGen from '../../actions/route-tree-gen'
import SelectOtherDevice from '.'
import * as Container from '../../util/container'
<<<<<<< HEAD
=======
import {RouteProps} from '../../route-tree/render-route'
>>>>>>> 63d1c89e
import HiddenString from '../../util/hidden-string'

type OwnProps = {}

const mapStateToProps = (state: Container.TypedState) => ({
  configuredAccounts: state.config.configuredAccounts,
  devices: state.provision.devices,
})
<<<<<<< HEAD
const mapDispatchToProps = (dispatch: Container.TypedDispatch) => ({
=======
const mapDispatchToProps = (dispatch: Container.TypedDispatch, _: OwnProps) => ({
>>>>>>> 63d1c89e
  onLogIn: (username: string) => dispatch(LoginGen.createLogin({password: new HiddenString(''), username})),
  onResetAccount: () => {
    dispatch(LoginGen.createLaunchAccountResetWebPage())
    dispatch(RouteTreeGen.createNavigateUp())
  },
  onSelect: (name: string) => {
    dispatch(ProvisionGen.createSubmitDeviceSelect({name}))
  },
})

<<<<<<< HEAD
export default Container.compose(
  Container.connect(mapStateToProps, mapDispatchToProps, (stateProps, dispatchProps, _: OwnProps) => {
=======
export default Container.connect(
  mapStateToProps,
  mapDispatchToProps,
  (stateProps, dispatchProps, _: OwnProps) => {
>>>>>>> 63d1c89e
    const loggedInAccounts = stateProps.configuredAccounts
      .filter(account => account.hasStoredSecret)
      .map(account => account.username)
    return {
      devices: stateProps.devices.toArray(),
<<<<<<< HEAD
      onBack: loggedInAccounts.size > 0 ? () => dispatchProps.onLogIn(loggedInAccounts.get(0) || '') : null,
      onResetAccount: dispatchProps.onResetAccount,
      onSelect: dispatchProps.onSelect,
    }
  }),
  Container.safeSubmitPerMount(['onSelect', 'onBack'])
)(SelectOtherDevice)
=======
      onBack:
        loggedInAccounts.size > 0 ? () => dispatchProps.onLogIn(loggedInAccounts.get(0) || '') : undefined,
      onResetAccount: dispatchProps.onResetAccount,
      onSelect: dispatchProps.onSelect,
    }
  }
)(Container.safeSubmitPerMount(['onSelect', 'onBack'])(SelectOtherDevice))
>>>>>>> 63d1c89e
<|MERGE_RESOLUTION|>--- conflicted
+++ resolved
@@ -1,13 +1,8 @@
 import * as ProvisionGen from '../../actions/provision-gen'
 import * as RouteTreeGen from '../../actions/route-tree-gen'
 import * as LoginGen from '../../actions/login-gen'
-import * as RouteTreeGen from '../../actions/route-tree-gen'
 import SelectOtherDevice from '.'
 import * as Container from '../../util/container'
-<<<<<<< HEAD
-=======
-import {RouteProps} from '../../route-tree/render-route'
->>>>>>> 63d1c89e
 import HiddenString from '../../util/hidden-string'
 
 type OwnProps = {}
@@ -16,11 +11,8 @@
   configuredAccounts: state.config.configuredAccounts,
   devices: state.provision.devices,
 })
-<<<<<<< HEAD
+
 const mapDispatchToProps = (dispatch: Container.TypedDispatch) => ({
-=======
-const mapDispatchToProps = (dispatch: Container.TypedDispatch, _: OwnProps) => ({
->>>>>>> 63d1c89e
   onLogIn: (username: string) => dispatch(LoginGen.createLogin({password: new HiddenString(''), username})),
   onResetAccount: () => {
     dispatch(LoginGen.createLaunchAccountResetWebPage())
@@ -31,34 +23,19 @@
   },
 })
 
-<<<<<<< HEAD
-export default Container.compose(
-  Container.connect(mapStateToProps, mapDispatchToProps, (stateProps, dispatchProps, _: OwnProps) => {
-=======
 export default Container.connect(
   mapStateToProps,
   mapDispatchToProps,
   (stateProps, dispatchProps, _: OwnProps) => {
->>>>>>> 63d1c89e
     const loggedInAccounts = stateProps.configuredAccounts
       .filter(account => account.hasStoredSecret)
       .map(account => account.username)
     return {
       devices: stateProps.devices.toArray(),
-<<<<<<< HEAD
-      onBack: loggedInAccounts.size > 0 ? () => dispatchProps.onLogIn(loggedInAccounts.get(0) || '') : null,
-      onResetAccount: dispatchProps.onResetAccount,
-      onSelect: dispatchProps.onSelect,
-    }
-  }),
-  Container.safeSubmitPerMount(['onSelect', 'onBack'])
-)(SelectOtherDevice)
-=======
       onBack:
         loggedInAccounts.size > 0 ? () => dispatchProps.onLogIn(loggedInAccounts.get(0) || '') : undefined,
       onResetAccount: dispatchProps.onResetAccount,
       onSelect: dispatchProps.onSelect,
     }
   }
-)(Container.safeSubmitPerMount(['onSelect', 'onBack'])(SelectOtherDevice))
->>>>>>> 63d1c89e
+)(Container.safeSubmitPerMount(['onSelect', 'onBack'])(SelectOtherDevice))