import logger from '../../logger'
import * as RPCTypes from '../../constants/types/rpc-gen'
import * as FsTypes from '../../constants/types/fs'
import * as SettingsConstants from '../../constants/settings'
import * as ConfigGen from '../config-gen'
import * as ProfileGen from '../profile-gen'
import * as SettingsGen from '../settings-gen'
import * as WaitingGen from '../waiting-gen'
import * as Flow from '../../util/flow'
import * as Tabs from '../../constants/tabs'
import * as RouteTreeGen from '../route-tree-gen'
import * as Saga from '../../util/saga'
// this CANNOT be an import *, totally screws up the packager
import {
  Alert,
  Linking,
  NativeModules,
  ActionSheetIOS,
  CameraRoll,
  PermissionsAndroid,
  Clipboard,
} from 'react-native'
import NetInfo, {ConnectionType} from '@react-native-community/netinfo'
import RNFetchBlob from 'rn-fetch-blob'
import * as PushNotifications from 'react-native-push-notification'
import {Permissions} from 'react-native-unimodules'
import {isIOS, isAndroid} from '../../constants/platform'
import pushSaga, {getStartupDetailsFromInitialPush} from './push.native'
import {TypedState} from '../../util/container'
import * as Contacts from 'expo-contacts'
import {phoneUtil, PhoneNumberFormat, ValidationResult} from '../../util/phone-numbers'
import {launchImageLibraryAsync} from '../../util/expo-image-picker'

type NextURI = string

const requestPermissionsToWrite = (): Promise<void> => {
  if (isAndroid) {
    return PermissionsAndroid.request(PermissionsAndroid.PERMISSIONS.WRITE_EXTERNAL_STORAGE, {
      message: 'Keybase needs access to your storage so we can download a file.',
      title: 'Keybase Storage Permission',
    }).then(permissionStatus =>
      permissionStatus !== 'granted'
        ? Promise.reject(new Error('Unable to acquire storage permissions'))
        : Promise.resolve()
    )
  }
  return Promise.resolve()
}

function saveAttachmentDialog(filePath: string): Promise<NextURI> {
  let goodPath = filePath
  logger.debug('saveAttachment: ', goodPath)
  return requestPermissionsToWrite().then(() => CameraRoll.saveToCameraRoll(goodPath))
}

async function saveAttachmentToCameraRoll(filePath: string, mimeType: string): Promise<void> {
  const fileURL = 'file://' + filePath
  const saveType = mimeType.startsWith('video') ? 'video' : 'photo'
  const logPrefix = '[saveAttachmentToCameraRoll] '
  try {
    await requestPermissionsToWrite()
    logger.info(logPrefix + `Attempting to save as ${saveType}`)
    await CameraRoll.saveToCameraRoll(fileURL, saveType)
    logger.info(logPrefix + 'Success')
  } catch (e) {
    // This can fail if the user backgrounds too quickly, so throw up a local notification
    // just in case to get their attention.
    PushNotifications.localNotification({
      message: `Failed to save ${saveType} to camera roll`,
    })
    logger.debug(logPrefix + 'failed to save: ' + e)
    throw e
  } finally {
    RNFetchBlob.fs.unlink(filePath)
  }
}

function showShareActionSheetFromURL(options: {
  url?: any | null
  message?: any | null
  mimeType?: string | null
}): Promise<{
  completed: boolean
  method: string
}> {
  if (isIOS) {
    return new Promise((resolve, reject) =>
      ActionSheetIOS.showShareActionSheetWithOptions(options, reject, resolve)
    )
  } else {
    if (!options.url && options.message) {
      return NativeModules.ShareFiles.shareText(options.message, options.mimeType).then(
        () => ({completed: true, method: ''}),
        () => ({completed: false, method: ''})
      )
    }

    return NativeModules.ShareFiles.share(options.url, options.mimeType).then(
      () => ({completed: true, method: ''}),
      () => ({completed: false, method: ''})
    )
  }
}

// Shows the shareactionsheet for a file, and deletes the file afterwards
function showShareActionSheetFromFile(filePath: string): Promise<void> {
  return showShareActionSheetFromURL({url: 'file://' + filePath}).then(() => RNFetchBlob.fs.unlink(filePath))
}

const openAppSettings = () => {
  if (isAndroid) {
    NativeModules.NativeSettings.open()
  } else {
    const settingsURL = 'app-settings:'
    Linking.canOpenURL(settingsURL).then(can => {
      if (can) {
        Linking.openURL(settingsURL)
      } else {
        logger.warn('Unable to open app settings')
      }
    })
  }
}

const getContentTypeFromURL = (
  url: string,
  cb: (arg0: {error?: any; statusCode?: number; contentType?: string; disposition?: string}) => void
) =>
  // For some reason HEAD doesn't work on Android. So just GET one byte.
  // TODO: fix HEAD for Android and get rid of this hack.
  isAndroid
    ? fetch(url, {headers: {Range: 'bytes=0-0'}, method: 'GET'}) // eslint-disable-line no-undef
        .then(response => {
          let contentType = ''
          let disposition = ''
          let statusCode = response.status
          if (
            statusCode === 200 ||
            statusCode === 206 ||
            // 416 can happen if the file is empty.
            statusCode === 416
          ) {
            contentType = response.headers.get('Content-Type') || ''
            disposition = response.headers.get('Content-Disposition') || ''
            statusCode = 200 // Treat 200, 206, and 416 as 200.
          }
          cb({contentType, disposition, statusCode})
        })
        .catch(error => {
          console.log(error)
          cb({error})
        })
    : fetch(url, {method: 'HEAD'}) // eslint-disable-line no-undef
        .then(response => {
          let contentType = ''
          let disposition = ''
          if (response.status === 200) {
            contentType = response.headers.get('Content-Type') || ''
            disposition = response.headers.get('Content-Disposition') || ''
          }
          cb({contentType, disposition, statusCode: response.status})
        })
        .catch(error => {
          console.log(error)
          cb({error})
        })

const updateChangedFocus = (_, action: ConfigGen.MobileAppStatePayload) => {
  let appFocused
  let logState
  switch (action.payload.nextAppState) {
    case 'active':
      appFocused = true
      logState = RPCTypes.MobileAppState.foreground
      break
    case 'background':
      appFocused = false
      logState = RPCTypes.MobileAppState.background
      break
    case 'inactive':
      appFocused = false
      logState = RPCTypes.MobileAppState.inactive
      break
    default:
      Flow.ifFlowComplainsAboutThisFunctionYouHaventHandledAllCasesInASwitch(action.payload.nextAppState)
      appFocused = false
      logState = RPCTypes.MobileAppState.foreground
  }

  logger.info(`setting app state on service to: ${logState}`)
  return ConfigGen.createChangedFocus({appFocused})
}

const getStartupDetailsFromShare = (): Promise<
  | null
  | {
      localPath: FsTypes.LocalPath
    }
  | {
      text: string
    }
> =>
  isAndroid
    ? NativeModules.IntentHandler.getShareData().then(p => {
        if (!p) return null
        if (p.localPath) {
          return {localPath: FsTypes.stringToLocalPath(p.localPath)}
        }
        if (p.text) {
          return {text: p.text}
        }
      })
    : Promise.resolve(null)

function* clearRouteState() {
  yield Saga.spawn(() =>
    RPCTypes.configSetValueRpcPromise({path: 'ui.routeState', value: {isNull: false, s: ''}}).catch(() => {})
  )
}

let _lastPersist = ''
function* persistRoute(state, action: ConfigGen.PersistRoutePayload) {
  const path = action.payload.path
  const tab = path[2] // real top is the root of the tab (aka chatRoot) and not the tab itself
  if (!tab) return
  let param = {}
  let routeName = ''
  // top level tab?
  if (tab.routeName === 'tabs.chatTab') {
    const convo = path[path.length - 1]
    // a specific convo?
    if (convo.routeName === 'chatConversation') {
      routeName = convo.routeName
      param = {selectedConversationIDKey: state.chat2.selectedConversation}
    } else {
      // just the inbox
      routeName = tab.routeName
    }
  } else if (Tabs.isValidInitialTabString(tab.routeName)) {
    routeName = tab.routeName
    if (routeName === _lastPersist) {
      // skip rewriting this
      return
    }
  } else {
    return // don't write, keep the last
  }

  const s = JSON.stringify({param, routeName})
  _lastPersist = routeName
  yield Saga.spawn(() =>
    RPCTypes.configSetValueRpcPromise({
      path: 'ui.routeState2',
      value: {isNull: false, s},
    }).catch(() => {})
  )
}

const updateMobileNetState = (_, action) => {
  RPCTypes.appStateUpdateMobileNetStateRpcPromise({state: action.payload.type}).catch(err => {
    console.warn('Error sending mobileNetStateUpdate', err)
  })
}

const initOsNetworkStatus = () =>
  NetInfo.getConnectionInfo().then(({type}) =>
    ConfigGen.createOsNetworkStatusChanged({isInit: true, online: type !== 'none', type})
  )

function* setupNetInfoWatcher() {
  const channel = Saga.eventChannel(emitter => {
    NetInfo.addEventListener('connectionChange', ({type}) => emitter(type))
    return () => {}
  }, Saga.buffers.sliding(1))

  while (true) {
    const status = yield Saga.take(channel)
    yield Saga.put(ConfigGen.createOsNetworkStatusChanged({online: status !== 'none', type: status}))
  }
}

function* loadStartupDetails() {
  let startupWasFromPush = false
  let startupConversation = null
  let startupFollowUser = ''
  let startupLink = ''
  let startupTab = null
  let startupSharePath = null

  const routeStateTask = yield Saga._fork(() =>
    RPCTypes.configGetValueRpcPromise({path: 'ui.routeState2'})
      .then(v => v.s || '')
      .catch(() => {})
  )
  const linkTask = yield Saga._fork(Linking.getInitialURL)
  const initialPush = yield Saga._fork(getStartupDetailsFromInitialPush)
  const initialShare = yield Saga._fork(getStartupDetailsFromShare)
  const [routeState, link, push, share] = yield Saga.join(routeStateTask, linkTask, initialPush, initialShare)

  // Clear last value to be extra safe bad things don't hose us forever
  yield Saga._fork(() => {
    RPCTypes.configSetValueRpcPromise({
      path: 'ui.routeState2',
      value: {isNull: false, s: ''},
    })
      .then(() => {})
      .catch(() => {})
  })

  // Top priority, push
  if (push) {
    startupWasFromPush = true
    startupConversation = push.startupConversation
    startupFollowUser = push.startupFollowUser
  } else if (link) {
    // Second priority, deep link
    startupLink = link
  } else if (share) {
    // Third priority, share
    // TODO: handle share.localPath or share.text.
    if (share.localPath) {
      startupSharePath = share.localPath
    }
  } else if (routeState) {
    // Last priority, saved from last session
    try {
      const item = JSON.parse(routeState)
      if (item) {
        startupConversation = item.param && item.param.selectedConversationIDKey
        startupTab = item.routeName
      }

      // immediately clear route state in case this is a bad route
      yield clearRouteState()
    } catch (_) {
      startupConversation = null
      startupTab = null
    }
  }

  yield Saga.put(
    ConfigGen.createSetStartupDetails({
      startupConversation,
      startupFollowUser,
      startupLink,
      startupSharePath,
      startupTab,
      startupWasFromPush,
    })
  )
}

function* waitForStartupDetails(state, action: ConfigGen.DaemonHandshakePayload) {
  // loadStartupDetails finished already
  if (state.config.startupDetailsLoaded) {
    return
  }
  // Else we have to wait for the loadStartupDetails to finish
  yield Saga.put(
    ConfigGen.createDaemonHandshakeWait({
      increment: true,
      name: 'platform.native-waitStartupDetails',
      version: action.payload.version,
    })
  )
  yield Saga.take(ConfigGen.setStartupDetails)
  yield Saga.put(
    ConfigGen.createDaemonHandshakeWait({
      increment: false,
      name: 'platform.native-waitStartupDetails',
      version: action.payload.version,
    })
  )
}

const copyToClipboard = (_, action: ConfigGen.CopyToClipboardPayload) => {
  Clipboard.setString(action.payload.text)
}

const handleFilePickerError = (_, action: ConfigGen.FilePickerErrorPayload) => {
  Alert.alert('Error', action.payload.error.message)
}

<<<<<<< HEAD
const editAvatar = (): Promise<TypedActions> =>
  new Promise(resolve => {
    ImagePicker.showImagePicker({mediaType: 'photo'}, response => {
      if (response.didCancel) {
        resolve()
      } else if (response.error) {
        resolve(ConfigGen.createFilePickerError({error: new Error(response.error)}))
      } else {
        resolve(
          RouteTreeGen.createNavigateAppend({
            path: [{props: {image: response}, selected: 'profileEditAvatar'}],
=======
const editAvatar = (): Promise<Saga.MaybeAction> =>
  launchImageLibraryAsync('photo')
    .then(result => {
      result.cancelled === true
        ? null
        : RouteTreeGen.createNavigateAppend({
            path: [{props: {image: result}, selected: 'profileEditAvatar'}],
>>>>>>> 21a55cc0
          })
    })
    .catch(error => ConfigGen.createFilePickerError({error: new Error(error)}))

const openAppStore = () =>
  Linking.openURL(
    isAndroid
      ? 'http://play.google.com/store/apps/details?id=io.keybase.ossifrage'
      : 'https://itunes.apple.com/us/app/keybase-crypto-for-everyone/id1044461770?mt=8'
  ).catch(() => {})

const expoPermissionStatusMap = {
  [Permissions.PermissionStatus.GRANTED]: 'granted' as const,
  [Permissions.PermissionStatus.DENIED]: 'never_ask_again' as const,
  [Permissions.PermissionStatus.UNDETERMINED]: 'undetermined' as const,
}

const loadContactPermissionFromNative = async () => {
  if (isIOS) {
    return expoPermissionStatusMap[(await Permissions.getAsync(Permissions.CONTACTS)).status]
  }
  return (await PermissionsAndroid.check(PermissionsAndroid.PERMISSIONS.READ_CONTACTS))
    ? 'granted'
    : 'undetermined'
}

const loadContactPermissions = async (
  state: TypedState,
  action: SettingsGen.LoadedContactImportEnabledPayload | ConfigGen.MobileAppStatePayload,
  logger: Saga.SagaLogger
) => {
  if (action.type === ConfigGen.mobileAppState && action.payload.nextAppState !== 'active') {
    // only reload on foreground
    return
  }
  const status = await loadContactPermissionFromNative()
  logger.info(`OS status: ${status}`)
  if (
    isAndroid &&
    status === 'undetermined' &&
    ['never_ask_again', 'undetermined'].includes(state.settings.contacts.permissionStatus)
  ) {
    // Workaround PermissionsAndroid.check giving only a boolean. If
    // `requestPermissions` previously told us never_ask_again that is still the
    // status
    return null
  }
  return SettingsGen.createLoadedContactPermissions({status})
}

const askForContactPermissionsAndroid = async () => {
  const status = await PermissionsAndroid.request(PermissionsAndroid.PERMISSIONS.READ_CONTACTS)
  // status is 'granted' | 'denied' | 'never_ask_again'
  // map 'denied' -> 'undetermined' since 'undetermined' means we can show the prompt again
  return status === 'denied' ? 'undetermined' : status
}

const askForContactPermissionsIOS = async () => {
  const {status} = await Permissions.askAsync(Permissions.CONTACTS)
  return expoPermissionStatusMap[status]
}

const askForContactPermissions = () => {
  return isAndroid ? askForContactPermissionsAndroid() : askForContactPermissionsIOS()
}

function* requestContactPermissions(state: TypedState, action: SettingsGen.RequestContactPermissionsPayload) {
  const {thenToggleImportOn} = action.payload
  yield Saga.put(WaitingGen.createIncrementWaiting({key: SettingsConstants.importContactsWaitingKey}))
  const result: Saga.RPCPromiseType<typeof askForContactPermissions> = yield askForContactPermissions()
  if (result === 'granted' && thenToggleImportOn) {
    yield Saga.put(SettingsGen.createEditContactImportEnabled({enable: true}))
  }
  yield Saga.sequentially([
    Saga.put(SettingsGen.createLoadedContactPermissions({status: result})),
    Saga.put(WaitingGen.createDecrementWaiting({key: SettingsConstants.importContactsWaitingKey})),
  ])
}

async function manageContactsCache(
  state: TypedState,
  action: SettingsGen.LoadedContactImportEnabledPayload | ConfigGen.MobileAppStatePayload,
  logger: Saga.SagaLogger
) {
  if (action.type === ConfigGen.mobileAppState && action.payload.nextAppState !== 'active') {
    return
  }

  if (state.settings.contacts.importEnabled === false) {
    return RPCTypes.contactsSaveContactListRpcPromise({contacts: []}).then(() =>
      SettingsGen.createSetContactImportedCount({count: null})
    )
  }

  // get permissions if we haven't loaded them for some reason
  let {permissionStatus} = state.settings.contacts
  if (permissionStatus === 'unknown') {
    permissionStatus = await loadContactPermissionFromNative()
  }
  const perm = permissionStatus === 'granted'

  const enabled = state.settings.contacts.importEnabled
  if (!enabled || !perm) {
    if (enabled && !perm) {
      logger.info('contact import enabled but no contact permissions')
    }
    if (enabled === null) {
      logger.info("haven't loaded contact import enabled")
    }
    return
  }

  // feature enabled and permission granted
  const contacts = await Contacts.getContactsAsync()
  let defaultCountryCode: string
  try {
    defaultCountryCode = await NativeModules.Utils.getDefaultCountryCode()
  } catch (e) {
    logger.warn(`Error loading default country code: ${e.message}`)
  }
  const mapped = contacts.data.reduce((ret: Array<RPCTypes.Contact>, contact) => {
    const {name, phoneNumbers = [], emails = []} = contact

    const components = phoneNumbers.reduce<RPCTypes.ContactComponent[]>((res, pn) => {
      const formatted = getE164(pn.number || '', pn.countryCode || defaultCountryCode)
      if (formatted) {
        res.push({
          label: pn.label,
          phoneNumber: formatted,
        })
      }
      return res
    }, [])

    components.push(...emails.map(e => ({email: e.email, label: e.label})))
    if (components.length) {
      ret.push({components, name})
    }

    return ret
  }, [])
  logger.info(`Importing ${mapped.length} contacts.`)
  return RPCTypes.contactsSaveContactListRpcPromise({contacts: mapped})
    .then(() => {
      logger.info(`Success`)
      return SettingsGen.createSetContactImportedCount({count: mapped.length})
    })
    .catch(e => {
      logger.error('Error saving contacts list: ', e.message)
    })
}

// Get phone number in e.164, or null if we can't parse it.
const getE164 = (phoneNumber: string, countryCode?: string) => {
  try {
    const parsed = countryCode ? phoneUtil.parse(phoneNumber, countryCode) : phoneUtil.parse(phoneNumber)
    const reason = phoneUtil.isPossibleNumberWithReason(parsed)
    if (reason !== ValidationResult.IS_POSSIBLE) {
      return null
    }
    return phoneUtil.format(parsed, PhoneNumberFormat.E164) as string
  } catch (e) {
    return null
  }
}

function* platformConfigSaga(): Saga.SagaGenerator<any, any> {
  yield* Saga.chainGenerator<ConfigGen.PersistRoutePayload>(ConfigGen.persistRoute, persistRoute)
  yield* Saga.chainAction<ConfigGen.MobileAppStatePayload>(ConfigGen.mobileAppState, updateChangedFocus)
  yield* Saga.chainGenerator<ConfigGen.LoggedOutPayload>(ConfigGen.loggedOut, clearRouteState)
  yield* Saga.chainAction<ConfigGen.OpenAppSettingsPayload>(ConfigGen.openAppSettings, openAppSettings)
  yield* Saga.chainAction<ConfigGen.CopyToClipboardPayload>(ConfigGen.copyToClipboard, copyToClipboard)
  yield* Saga.chainGenerator<ConfigGen.DaemonHandshakePayload>(
    ConfigGen.daemonHandshake,
    waitForStartupDetails
  )
  yield* Saga.chainAction<ConfigGen.OpenAppStorePayload>(ConfigGen.openAppStore, openAppStore)
  yield* Saga.chainAction<ConfigGen.FilePickerErrorPayload>(ConfigGen.filePickerError, handleFilePickerError)
  yield* Saga.chainAction<ProfileGen.EditAvatarPayload>(ProfileGen.editAvatar, editAvatar)
  yield* Saga.chainAction<ConfigGen.LoggedInPayload>(ConfigGen.loggedIn, initOsNetworkStatus)
  yield* Saga.chainAction<ConfigGen.OsNetworkStatusChangedPayload>(
    ConfigGen.osNetworkStatusChanged,
    updateMobileNetState
  )
  yield* Saga.chainAction<SettingsGen.LoadedContactImportEnabledPayload | ConfigGen.MobileAppStatePayload>(
    [SettingsGen.loadedContactImportEnabled, ConfigGen.mobileAppState],
    loadContactPermissions,
    'loadContactPermissions'
  )
  yield* Saga.chainGenerator<SettingsGen.RequestContactPermissionsPayload>(
    SettingsGen.requestContactPermissions,
    requestContactPermissions,
    'requestContactPermissions'
  )
  yield* Saga.chainAction<SettingsGen.LoadedContactImportEnabledPayload | ConfigGen.MobileAppStatePayload>(
    [SettingsGen.loadedContactImportEnabled, ConfigGen.mobileAppState],
    manageContactsCache,
    'manageContactsCache'
  )
  // Start this immediately instead of waiting so we can do more things in parallel
  yield Saga.spawn(loadStartupDetails)
  yield Saga.spawn(pushSaga)
  yield Saga.spawn(setupNetInfoWatcher)
}

export {
  showShareActionSheetFromFile,
  showShareActionSheetFromURL,
  saveAttachmentDialog,
  saveAttachmentToCameraRoll,
  getContentTypeFromURL,
  platformConfigSaga,
}<|MERGE_RESOLUTION|>--- conflicted
+++ resolved
@@ -381,19 +381,6 @@
   Alert.alert('Error', action.payload.error.message)
 }
 
-<<<<<<< HEAD
-const editAvatar = (): Promise<TypedActions> =>
-  new Promise(resolve => {
-    ImagePicker.showImagePicker({mediaType: 'photo'}, response => {
-      if (response.didCancel) {
-        resolve()
-      } else if (response.error) {
-        resolve(ConfigGen.createFilePickerError({error: new Error(response.error)}))
-      } else {
-        resolve(
-          RouteTreeGen.createNavigateAppend({
-            path: [{props: {image: response}, selected: 'profileEditAvatar'}],
-=======
 const editAvatar = (): Promise<Saga.MaybeAction> =>
   launchImageLibraryAsync('photo')
     .then(result => {
@@ -401,7 +388,6 @@
         ? null
         : RouteTreeGen.createNavigateAppend({
             path: [{props: {image: result}, selected: 'profileEditAvatar'}],
->>>>>>> 21a55cc0
           })
     })
     .catch(error => ConfigGen.createFilePickerError({error: new Error(error)}))
