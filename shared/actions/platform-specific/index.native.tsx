import logger from '../../logger'
import * as RPCTypes from '../../constants/types/rpc-gen'
import * as RPCChatTypes from '../../constants/types/rpc-chat-gen'
import * as SettingsConstants from '../../constants/settings'
import * as ConfigGen from '../config-gen'
import * as ProfileGen from '../profile-gen'
import * as SettingsGen from '../settings-gen'
import * as WaitingGen from '../waiting-gen'
import * as EngineGen from '../engine-gen-gen'
import * as Flow from '../../util/flow'
import * as Tabs from '../../constants/tabs'
import * as RouteTreeGen from '../route-tree-gen'
import * as Saga from '../../util/saga'
// this CANNOT be an import *, totally screws up the packager
import {
  Alert,
  Linking,
  NativeModules,
  ActionSheetIOS,
  CameraRoll,
  PermissionsAndroid,
  Clipboard,
} from 'react-native'
// eslint-ignore-next-line messed up export in module. fixed in the next update
import NetInfo from '@react-native-community/netinfo'
import RNFetchBlob from 'rn-fetch-blob'
import * as PushNotifications from 'react-native-push-notification'
import {Permissions} from 'react-native-unimodules'
import {isIOS, isAndroid} from '../../constants/platform'
import pushSaga, {getStartupDetailsFromInitialPush} from './push.native'
import * as Container from '../../util/container'
import * as Contacts from 'expo-contacts'
import {phoneUtil, PhoneNumberFormat, ValidationResult} from '../../util/phone-numbers'
import {launchImageLibraryAsync} from '../../util/expo-image-picker'
import {pluralize} from '../../util/string'

const requestPermissionsToWrite = async () => {
  if (isAndroid) {
    const permissionStatus = await PermissionsAndroid.request(
      PermissionsAndroid.PERMISSIONS.WRITE_EXTERNAL_STORAGE,
      {
        buttonNegative: 'Cancel',
        buttonNeutral: 'Ask me later',
        buttonPositive: 'OK',
        message: 'Keybase needs access to your storage so we can download a file.',
        title: 'Keybase Storage Permission',
      }
    )
    return permissionStatus !== 'granted'
      ? Promise.reject(new Error('Unable to acquire storage permissions'))
      : Promise.resolve()
  }
  return Promise.resolve()
}

<<<<<<< HEAD
export const requestLocationPermission = async () => {
=======
export const requestLocationPermission = async (mode: RPCChatTypes.UIWatchPositionPerm) => {
  if (isIOS) {
    const {status, permissions} = await Permissions.getAsync(Permissions.LOCATION)
    switch (mode) {
      case RPCChatTypes.UIWatchPositionPerm.base:
        if (status !== 'granted') {
          throw new Error('Please allow Keybase to access your location in the phone settings.')
        }
        break
      case RPCChatTypes.UIWatchPositionPerm.always: {
        const iOSPerms = permissions[Permissions.LOCATION].ios
        if (!iOSPerms || iOSPerms.scope !== 'always') {
          throw new Error(
            'Please allow Keybase to access your location even if the app is not running for live location.'
          )
        }
        break
      }
    }
  }
>>>>>>> f9753021
  if (isAndroid) {
    const permissionStatus = await PermissionsAndroid.request(
      PermissionsAndroid.PERMISSIONS.ACCESS_FINE_LOCATION,
      {
        buttonNegative: 'Cancel',
        buttonPositive: 'OK',
        message: 'Keybase needs access to your location in order to post it.',
        title: 'Keybase Location Permission',
      }
    )
<<<<<<< HEAD
    return permissionStatus !== 'granted'
      ? Promise.reject(new Error('Unable to acquire location permissions'))
      : Promise.resolve()
=======
    if (permissionStatus !== 'granted') {
      throw new Error('Unable to acquire location permissions')
    }
>>>>>>> f9753021
  }
}

export const saveAttachmentDialog = async (filePath: string) => {
  let goodPath = filePath
  logger.debug('saveAttachment: ', goodPath)
  await requestPermissionsToWrite()
  return CameraRoll.saveToCameraRoll(goodPath)
}

export async function saveAttachmentToCameraRoll(filePath: string, mimeType: string): Promise<void> {
  const fileURL = 'file://' + filePath
  const saveType = mimeType.startsWith('video') ? 'video' : 'photo'
  const logPrefix = '[saveAttachmentToCameraRoll] '
  try {
    await requestPermissionsToWrite()
    logger.info(logPrefix + `Attempting to save as ${saveType}`)
    await CameraRoll.saveToCameraRoll(fileURL, saveType)
    logger.info(logPrefix + 'Success')
  } catch (e) {
    // This can fail if the user backgrounds too quickly, so throw up a local notification
    // just in case to get their attention.
    PushNotifications.localNotification({
      message: `Failed to save ${saveType} to camera roll`,
    })
    logger.debug(logPrefix + 'failed to save: ' + e)
    throw e
  } finally {
    RNFetchBlob.fs.unlink(filePath)
  }
}

export const showShareActionSheetFromURL = async (options: {
  url?: any | null
  message?: any | null
  mimeType?: string | null
}) => {
  if (isIOS) {
    return new Promise((resolve, reject) =>
      ActionSheetIOS.showShareActionSheetWithOptions(options, reject, resolve)
    )
  } else {
    if (!options.url && options.message) {
      try {
        await NativeModules.ShareFiles.shareText(options.message, options.mimeType)
        return {completed: true, method: ''}
      } catch (_) {
        return {completed: false, method: ''}
      }
    }

    try {
      await NativeModules.ShareFiles.share(options.url, options.mimeType)
      return {completed: true, method: ''}
    } catch (_) {
      return {completed: false, method: ''}
    }
  }
}

// Shows the shareactionsheet for a file, and deletes the file afterwards
export const showShareActionSheetFromFile = async (filePath: string) => {
  await showShareActionSheetFromURL({url: 'file://' + filePath})
  return RNFetchBlob.fs.unlink(filePath)
}

const openAppSettings = async () => {
  if (isAndroid) {
    NativeModules.NativeSettings.open()
  } else {
    const settingsURL = 'app-settings:'
    const can = await Linking.canOpenURL(settingsURL)
    if (can) {
      Linking.openURL(settingsURL)
    } else {
      logger.warn('Unable to open app settings')
    }
  }
}

export const getContentTypeFromURL = async (
  url: string,
  cb: (arg0: {error?: any; statusCode?: number; contentType?: string; disposition?: string}) => void
) => {
  // For some reason HEAD doesn't work on Android. So just GET one byte.
  // TODO: fix HEAD for Android and get rid of this hack.
  if (isAndroid) {
    try {
      const response = await fetch(url, {headers: {Range: 'bytes=0-0'}, method: 'GET'}) // eslint-disable-line no-undef
      let contentType = ''
      let disposition = ''
      let statusCode = response.status
      if (
        statusCode === 200 ||
        statusCode === 206 ||
        // 416 can happen if the file is empty.
        statusCode === 416
      ) {
        contentType = response.headers.get('Content-Type') || ''
        disposition = response.headers.get('Content-Disposition') || ''
        statusCode = 200 // Treat 200, 206, and 416 as 200.
      }
      cb({contentType, disposition, statusCode})
    } catch (error) {
      console.log(error)
      cb({error})
    }
  } else {
    try {
      const response = await fetch(url, {method: 'HEAD'}) // eslint-disable-line no-undef
      let contentType = ''
      let disposition = ''
      if (response.status === 200) {
        contentType = response.headers.get('Content-Type') || ''
        disposition = response.headers.get('Content-Disposition') || ''
      }
      cb({contentType, disposition, statusCode: response.status})
    } catch (error) {
      console.log(error)
      cb({error})
    }
  }
}

const updateChangedFocus = (_: Container.TypedState, action: ConfigGen.MobileAppStatePayload) => {
  let appFocused: boolean
  let logState: RPCTypes.MobileAppState
  switch (action.payload.nextAppState) {
    case 'active':
      appFocused = true
      logState = RPCTypes.MobileAppState.foreground
      break
    case 'background':
      appFocused = false
      logState = RPCTypes.MobileAppState.background
      break
    case 'inactive':
      appFocused = false
      logState = RPCTypes.MobileAppState.inactive
      break
    default:
      Flow.ifFlowComplainsAboutThisFunctionYouHaventHandledAllCasesInASwitch(action.payload.nextAppState)
      appFocused = false
      logState = RPCTypes.MobileAppState.foreground
  }

  logger.info(`setting app state on service to: ${logState}`)
  return ConfigGen.createChangedFocus({appFocused})
}

let _lastPersist = ''
function* persistRoute(state: Container.TypedState, action: ConfigGen.PersistRoutePayload) {
  const path = action.payload.path
  const tab = path[2] // real top is the root of the tab (aka chatRoot) and not the tab itself
  if (!tab) return
  let param = {}
  let routeName = ''
  // top level tab?
  if (tab.routeName === 'tabs.chatTab') {
    const convo = path[path.length - 1]
    // a specific convo?
    if (convo.routeName === 'chatConversation') {
      routeName = convo.routeName
      param = {selectedConversationIDKey: state.chat2.selectedConversation}
    } else {
      // just the inbox
      routeName = tab.routeName
    }
  } else if (Tabs.isValidInitialTabString(tab.routeName)) {
    routeName = tab.routeName
    if (routeName === _lastPersist) {
      // skip rewriting this
      return
    }
  } else {
    return // don't write, keep the last
  }

  const s = JSON.stringify({param, routeName})
  _lastPersist = routeName
  yield Saga.spawn(() =>
    RPCTypes.configGuiSetValueRpcPromise({
      path: 'ui.routeState2',
      value: {isNull: false, s},
    }).catch(() => {})
  )
}

const updateMobileNetState = async (
  _: Container.TypedState,
  action: ConfigGen.OsNetworkStatusChangedPayload
) => {
  try {
    await RPCTypes.appStateUpdateMobileNetStateRpcPromise({state: action.payload.type})
  } catch (err) {
    console.warn('Error sending mobileNetStateUpdate', err)
  }
}

const initOsNetworkStatus = async () => {
  const {type} = await NetInfo.getConnectionInfo()
  return ConfigGen.createOsNetworkStatusChanged({isInit: true, online: type !== 'none', type})
}

function* setupNetInfoWatcher() {
  const channel = Saga.eventChannel(emitter => {
    NetInfo.addEventListener('connectionChange', ({type}) => emitter(type))
    return () => {}
  }, Saga.buffers.sliding(1))

  while (true) {
    const status = yield Saga.take(channel)
    yield Saga.put(ConfigGen.createOsNetworkStatusChanged({online: status !== 'none', type: status}))
  }
}

// TODO rewrite this, v slow
function* loadStartupDetails() {
  let startupWasFromPush = false
  let startupConversation = undefined
  let startupFollowUser = ''
  let startupLink = ''
  let startupTab = undefined
  let startupSharePath = undefined

  const routeStateTask = yield Saga._fork(async () => {
    try {
      const v = await RPCTypes.configGuiGetValueRpcPromise({path: 'ui.routeState2'})
      return v.s || ''
    } catch (_) {
      return undefined
    }
  })
  const linkTask = yield Saga._fork(Linking.getInitialURL)
  const initialPush = yield Saga._fork(getStartupDetailsFromInitialPush)
  const [routeState, link, push] = yield Saga.join(routeStateTask, linkTask, initialPush)

  // Clear last value to be extra safe bad things don't hose us forever
  yield Saga._fork(async () => {
    try {
      await RPCTypes.configGuiSetValueRpcPromise({
        path: 'ui.routeState2',
        value: {isNull: false, s: ''},
      })
    } catch (_) {}
  })

  // Top priority, push
  if (push) {
    startupWasFromPush = true
    startupConversation = push.startupConversation
    startupFollowUser = push.startupFollowUser
  } else if (link) {
    // Second priority, deep link
    startupLink = link
  } else if (routeState) {
    // Last priority, saved from last session
    try {
      const item = JSON.parse(routeState)
      if (item) {
        startupConversation = (item.param && item.param.selectedConversationIDKey) || undefined
        startupTab = item.routeName || undefined
      }
    } catch (_) {
      startupConversation = undefined
      startupTab = undefined
    }
  }

  yield Saga.put(
    ConfigGen.createSetStartupDetails({
      startupConversation,
      startupFollowUser,
      startupLink,
      startupSharePath,
      startupTab,
      startupWasFromPush,
    })
  )
}

function* waitForStartupDetails(state: Container.TypedState, action: ConfigGen.DaemonHandshakePayload) {
  // loadStartupDetails finished already
  if (state.config.startupDetailsLoaded) {
    return
  }
  // Else we have to wait for the loadStartupDetails to finish
  yield Saga.put(
    ConfigGen.createDaemonHandshakeWait({
      increment: true,
      name: 'platform.native-waitStartupDetails',
      version: action.payload.version,
    })
  )
  yield Saga.take(ConfigGen.setStartupDetails)
  yield Saga.put(
    ConfigGen.createDaemonHandshakeWait({
      increment: false,
      name: 'platform.native-waitStartupDetails',
      version: action.payload.version,
    })
  )
}

const copyToClipboard = (_: Container.TypedState, action: ConfigGen.CopyToClipboardPayload) => {
  Clipboard.setString(action.payload.text)
}

const handleFilePickerError = (_: Container.TypedState, action: ConfigGen.FilePickerErrorPayload) => {
  Alert.alert('Error', action.payload.error.message)
}

const editAvatar = async () => {
  try {
    const result = await launchImageLibraryAsync('photo')
    return result.cancelled === true
      ? null
      : RouteTreeGen.createNavigateAppend({
          path: [{props: {image: result}, selected: 'profileEditAvatar'}],
        })
  } catch (error) {
    return ConfigGen.createFilePickerError({error: new Error(error)})
  }
}

const openAppStore = () =>
  Linking.openURL(
    isAndroid
      ? 'http://play.google.com/store/apps/details?id=io.keybase.ossifrage'
      : 'https://itunes.apple.com/us/app/keybase-crypto-for-everyone/id1044461770?mt=8'
  ).catch(() => {})

const expoPermissionStatusMap = {
  [Permissions.PermissionStatus.GRANTED]: 'granted' as const,
  [Permissions.PermissionStatus.DENIED]: 'never_ask_again' as const,
  [Permissions.PermissionStatus.UNDETERMINED]: 'undetermined' as const,
}

const loadContactPermissionFromNative = async () => {
  if (isIOS) {
    return expoPermissionStatusMap[(await Permissions.getAsync(Permissions.CONTACTS)).status]
  }
  return (await PermissionsAndroid.check(PermissionsAndroid.PERMISSIONS.READ_CONTACTS))
    ? 'granted'
    : 'undetermined'
}

const loadContactPermissions = async (
  state: Container.TypedState,
  action: SettingsGen.LoadedContactImportEnabledPayload | ConfigGen.MobileAppStatePayload,
  logger: Saga.SagaLogger
) => {
  if (action.type === ConfigGen.mobileAppState && action.payload.nextAppState !== 'active') {
    // only reload on foreground
    return
  }
  const status = await loadContactPermissionFromNative()
  logger.info(`OS status: ${status}`)
  if (
    isAndroid &&
    status === 'undetermined' &&
    ['never_ask_again', 'undetermined'].includes(state.settings.contacts.permissionStatus)
  ) {
    // Workaround PermissionsAndroid.check giving only a boolean. If
    // `requestPermissions` previously told us never_ask_again that is still the
    // status
    return null
  }
  return SettingsGen.createLoadedContactPermissions({status})
}

const askForContactPermissionsAndroid = async () => {
  const status = await PermissionsAndroid.request(PermissionsAndroid.PERMISSIONS.READ_CONTACTS)
  // status is 'granted' | 'denied' | 'never_ask_again'
  // map 'denied' -> 'undetermined' since 'undetermined' means we can show the prompt again
  return status === 'denied' ? 'undetermined' : status
}

const askForContactPermissionsIOS = async () => {
  const {status} = await Permissions.askAsync(Permissions.CONTACTS)
  return expoPermissionStatusMap[status]
}

const askForContactPermissions = () => {
  return isAndroid ? askForContactPermissionsAndroid() : askForContactPermissionsIOS()
}

function* requestContactPermissions(
  _: Container.TypedState,
  action: SettingsGen.RequestContactPermissionsPayload
) {
  const {thenToggleImportOn} = action.payload
  yield Saga.put(WaitingGen.createIncrementWaiting({key: SettingsConstants.importContactsWaitingKey}))
  const result: Saga.RPCPromiseType<typeof askForContactPermissions> = yield askForContactPermissions()
  if (result === 'granted' && thenToggleImportOn) {
    yield Saga.put(SettingsGen.createEditContactImportEnabled({enable: true}))
  }
  yield Saga.sequentially([
    Saga.put(SettingsGen.createLoadedContactPermissions({status: result})),
    Saga.put(WaitingGen.createDecrementWaiting({key: SettingsConstants.importContactsWaitingKey})),
  ])
}

const manageContactsCache = async (
  state: Container.TypedState,
  _: SettingsGen.LoadedContactImportEnabledPayload | EngineGen.Chat1ChatUiTriggerContactSyncPayload,
  logger: Saga.SagaLogger
) => {
  if (state.settings.contacts.importEnabled === false) {
    await RPCTypes.contactsSaveContactListRpcPromise({contacts: []})
    return SettingsGen.createSetContactImportedCount({count: null})
  }

  // get permissions if we haven't loaded them for some reason
  let {permissionStatus} = state.settings.contacts
  if (permissionStatus === 'unknown') {
    permissionStatus = await loadContactPermissionFromNative()
  }
  const perm = permissionStatus === 'granted'

  const enabled = state.settings.contacts.importEnabled
  if (!enabled || !perm) {
    if (enabled && !perm) {
      logger.info('contact import enabled but no contact permissions')
    }
    if (enabled === null) {
      logger.info("haven't loaded contact import enabled")
    }
    return
  }

  // feature enabled and permission granted
  let contacts: Contacts.ContactResponse
  try {
    contacts = await Contacts.getContactsAsync({
      fields: [Contacts.Fields.Name, Contacts.Fields.PhoneNumbers, Contacts.Fields.Emails],
    })
  } catch (e) {
    logger.error(`error loading contacts: ${e.message}`)
    return SettingsGen.createSetContactImportedCount({count: null, error: e.message})
  }
  let defaultCountryCode: string = ''
  try {
    defaultCountryCode = await NativeModules.Utils.getDefaultCountryCode()
    if (__DEV__ && !defaultCountryCode) {
      // behavior of parsing can be unexpectedly different with no country code.
      // iOS sim + android emu don't supply country codes, so use this one.
      defaultCountryCode = 'us'
    }
  } catch (e) {
    logger.warn(`Error loading default country code: ${e.message}`)
  }
  const mapped = contacts.data.reduce((ret: Array<RPCTypes.Contact>, contact) => {
    const {name, phoneNumbers = [], emails = []} = contact

    const components = phoneNumbers.reduce<RPCTypes.ContactComponent[]>((res, pn) => {
      const formatted = getE164(pn.number || '', pn.countryCode || defaultCountryCode)
      if (formatted) {
        res.push({
          label: pn.label,
          phoneNumber: formatted,
        })
      }
      return res
    }, [])

    components.push(...emails.map(e => ({email: e.email, label: e.label})))
    if (components.length) {
      ret.push({components, name})
    }

    return ret
  }, [])
  logger.info(`Importing ${mapped.length} contacts.`)
  const actions: Array<Container.TypedActions> = []
  try {
    const newlyResolved = await RPCTypes.contactsSaveContactListRpcPromise({contacts: mapped})
    logger.info(`Success`)
    actions.push(
      SettingsGen.createSetContactImportedCount({count: mapped.length}),
      SettingsGen.createLoadedUserCountryCode({code: defaultCountryCode})
    )
    if (newlyResolved && newlyResolved.length) {
      PushNotifications.localNotification({
        message: makeResolvedMessage(newlyResolved),
      })
    }
  } catch (e) {
    logger.error('Error saving contacts list: ', e.message)
    actions.push(SettingsGen.createSetContactImportedCount({count: null, error: e.message}))
  }
  return actions
}

const makeResolvedMessage = (cts: Array<RPCTypes.ProcessedContact>) => {
  if (cts.length === 0) {
    return ''
  }
  switch (cts.length) {
    case 1:
      return `Your contact ${cts[0].contactName} joined Keybase!`
    case 2:
      return `Your contacts ${cts[0].contactName} and ${cts[1].contactName} joined Keybase!`
    default: {
      const lenMinusTwo = cts.length - 2
      return `Your contacts ${cts[0].contactName}, ${cts[1].contactName}, and ${lenMinusTwo} ${pluralize(
        'other',
        lenMinusTwo
      )} joined Keybase!`
    }
  }
}

// Get phone number in e.164, or null if we can't parse it.
const getE164 = (phoneNumber: string, countryCode?: string) => {
  try {
    const parsed = countryCode ? phoneUtil.parse(phoneNumber, countryCode) : phoneUtil.parse(phoneNumber)
    const reason = phoneUtil.isPossibleNumberWithReason(parsed)
    if (reason !== ValidationResult.IS_POSSIBLE) {
      return null
    }
    return phoneUtil.format(parsed, PhoneNumberFormat.E164) as string
  } catch (e) {
    return null
  }
}

export function* platformConfigSaga(): Saga.SagaGenerator<any, any> {
  yield* Saga.chainGenerator<ConfigGen.PersistRoutePayload>(ConfigGen.persistRoute, persistRoute)
  yield* Saga.chainAction2(ConfigGen.mobileAppState, updateChangedFocus)
  yield* Saga.chainAction2(ConfigGen.openAppSettings, openAppSettings)
  yield* Saga.chainAction2(ConfigGen.copyToClipboard, copyToClipboard)
  yield* Saga.chainGenerator<ConfigGen.DaemonHandshakePayload>(
    ConfigGen.daemonHandshake,
    waitForStartupDetails
  )
  yield* Saga.chainAction2(ConfigGen.openAppStore, openAppStore)
  yield* Saga.chainAction2(ConfigGen.filePickerError, handleFilePickerError)
  yield* Saga.chainAction2(ProfileGen.editAvatar, editAvatar)
  yield* Saga.chainAction2(ConfigGen.loggedIn, initOsNetworkStatus)
  yield* Saga.chainAction2(ConfigGen.osNetworkStatusChanged, updateMobileNetState)
  yield* Saga.chainAction2(
    [SettingsGen.loadedContactImportEnabled, ConfigGen.mobileAppState],
    loadContactPermissions,
    'loadContactPermissions'
  )
  yield* Saga.chainGenerator<SettingsGen.RequestContactPermissionsPayload>(
    SettingsGen.requestContactPermissions,
    requestContactPermissions,
    'requestContactPermissions'
  )
  yield* Saga.chainAction2(
    [SettingsGen.loadedContactImportEnabled, EngineGen.chat1ChatUiTriggerContactSync],
    manageContactsCache,
    'manageContactsCache'
  )
  // Start this immediately instead of waiting so we can do more things in parallel
  yield Saga.spawn(loadStartupDetails)
  yield Saga.spawn(pushSaga)
  yield Saga.spawn(setupNetInfoWatcher)
}<|MERGE_RESOLUTION|>--- conflicted
+++ resolved
@@ -53,9 +53,6 @@
   return Promise.resolve()
 }
 
-<<<<<<< HEAD
-export const requestLocationPermission = async () => {
-=======
 export const requestLocationPermission = async (mode: RPCChatTypes.UIWatchPositionPerm) => {
   if (isIOS) {
     const {status, permissions} = await Permissions.getAsync(Permissions.LOCATION)
@@ -76,7 +73,6 @@
       }
     }
   }
->>>>>>> f9753021
   if (isAndroid) {
     const permissionStatus = await PermissionsAndroid.request(
       PermissionsAndroid.PERMISSIONS.ACCESS_FINE_LOCATION,
@@ -87,15 +83,9 @@
         title: 'Keybase Location Permission',
       }
     )
-<<<<<<< HEAD
-    return permissionStatus !== 'granted'
-      ? Promise.reject(new Error('Unable to acquire location permissions'))
-      : Promise.resolve()
-=======
     if (permissionStatus !== 'granted') {
       throw new Error('Unable to acquire location permissions')
     }
->>>>>>> f9753021
   }
 }
 
