--- conflicted
+++ resolved
@@ -260,15 +260,13 @@
  */
 export const createSetWalletsOld = (payload: _SetWalletsOldPayload) => ({payload, type: setWalletsOld})
 /**
-<<<<<<< HEAD
+ * Set the collapse status of a message
+ */
+export const createToggleMessageCollapse = (payload: _ToggleMessageCollapsePayload) => ({payload, type: toggleMessageCollapse})
+/**
  * Set the message ordinal a thread should be centered on when loaded
  */
 export const createSetMessageCenterOrdinal = (payload: _SetMessageCenterOrdinalPayload) => ({payload, type: setMessageCenterOrdinal})
-=======
- * Set the collapse status of a message
- */
-export const createToggleMessageCollapse = (payload: _ToggleMessageCollapsePayload) => ({payload, type: toggleMessageCollapse})
->>>>>>> 0fb62196
 /**
  * Set the minimum role required to write into a conversation. Valid only for team conversations.
  */
