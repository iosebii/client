// @flow
import * as Constants from '../constants/wallets'
import * as Types from '../constants/types/wallets'
import * as RPCStellarTypes from '../constants/types/rpc-stellar-gen'
import * as RPCTypes from '../constants/types/rpc-gen'
import * as Saga from '../util/saga'
import * as WalletsGen from './wallets-gen'
import * as EngineGen from './engine-gen-gen'
<<<<<<< HEAD
=======
import * as GregorGen from './gregor-gen'
>>>>>>> e87bd9b6
import * as Chat2Gen from './chat2-gen'
import * as ConfigGen from './config-gen'
import * as NotificationsGen from './notifications-gen'
import * as RouteTreeGen from './route-tree-gen'
import * as Flow from '../util/flow'
import HiddenString from '../util/hidden-string'
import logger from '../logger'
import {getPath} from '../route-tree'
import * as Tabs from '../constants/tabs'
import * as SettingsConstants from '../constants/settings'
import * as I from 'immutable'
import flags from '../util/feature-flags'
import {RPCError} from '../util/errors'
import {isMobile} from '../constants/platform'
import {actionHasError} from '../util/container'

const stateToBuildRequestParams = state => ({
  amount: state.wallets.building.amount,
  currency: state.wallets.building.currency === 'XLM' ? null : state.wallets.building.currency,
  secretNote: state.wallets.building.secretNote.stringValue(),
  to: state.wallets.building.to,
})

const buildErrCatcher = err => {
  if (err instanceof RPCError && err.code === RPCTypes.constantsStatusCode.sccanceled) {
    // ignore cancellation
  } else {
    logger.error(`buildPayment error: ${err.message}`)
    throw err
  }
}

const buildPayment = (state, action) =>
  (state.wallets.building.isRequest
    ? RPCStellarTypes.localBuildRequestLocalRpcPromise(
        stateToBuildRequestParams(state),
        Constants.buildPaymentWaitingKey
      ).then(build =>
        WalletsGen.createBuiltRequestReceived({
          build: Constants.buildRequestResultToBuiltRequest(build),
          forBuildCounter: state.wallets.buildCounter,
        })
      )
    : RPCStellarTypes.localBuildPaymentLocalRpcPromise(
        {
          amount: state.wallets.building.amount,
          bid: state.wallets.building.bid,
          currency: ['XLM', ''].includes(state.wallets.building.currency)
            ? null
            : state.wallets.building.currency,
          from: state.wallets.building.from === Types.noAccountID ? '' : state.wallets.building.from,
          fromPrimaryAccount: state.wallets.building.from === Types.noAccountID,
          publicMemo: state.wallets.building.publicMemo.stringValue(),
          secretNote: state.wallets.building.secretNote.stringValue(),
          to: state.wallets.building.to,
          toIsAccountID:
            state.wallets.building.recipientType !== 'keybaseUser' &&
            !Constants.isFederatedAddress(state.wallets.building.to),
        },
        Constants.buildPaymentWaitingKey
      ).then(build =>
        WalletsGen.createBuiltPaymentReceived({
          build: Constants.buildPaymentResultToBuiltPayment(build),
          forBuildCounter: state.wallets.buildCounter,
        })
      )
  ).catch(buildErrCatcher)

const spawnBuildPayment = (state, action) => {
  if (!state.config.loggedIn) {
    logger.error('Tried to spawnBuildPayment while not logged in')
    return
  }
  if (action.type === WalletsGen.displayCurrencyReceived && !action.payload.setBuildingCurrency) {
    // didn't change state.building; no need to call build
    return
  }
  return WalletsGen.createBuildPayment()
}

const openSendRequestForm = (state, action) => {
  if (!state.wallets.acceptedDisclaimer) {
    // redirect to disclaimer
    return RouteTreeGen.createNavigateTo({path: Constants.rootWalletPath})
  }

  // load accounts for default display currency
  const accountsLoaded = Constants.getAccounts(state).size > 0
  return [
    !accountsLoaded && WalletsGen.createLoadAccounts({reason: 'open-send-req-form'}),
    RouteTreeGen.createNavigateAppend({path: [Constants.sendRequestFormRouteKey]}),
  ]
}

const maybePopulateBuildingCurrency = (state, action) =>
  (state.wallets.building.bid || state.wallets.building.isRequest) && !state.wallets.building.currency // building a payment and haven't set currency yet
    ? WalletsGen.createSetBuildingCurrency({currency: Constants.getDefaultDisplayCurrency(state).code})
    : null

const createNewAccount = (state, action) => {
  const {name} = action.payload
  return RPCStellarTypes.localCreateWalletAccountLocalRpcPromise({name}, Constants.createNewAccountWaitingKey)
    .then(accountIDString => Types.stringToAccountID(accountIDString))
    .then(accountID =>
      WalletsGen.createCreatedNewAccount({
        accountID,
        setBuildingTo: action.payload.setBuildingTo,
        showOnCreation: action.payload.showOnCreation,
      })
    )
    .catch(err => {
      logger.warn(`Error creating new account: ${err.desc}`)
      return WalletsGen.createCreatedNewAccountError({error: err.desc, name})
    })
}

const emptyAsset = {code: '', issuer: '', issuerName: '', type: 'native', verifiedDomain: ''}

const sendPayment = state => {
  const notXLM = state.wallets.building.currency !== '' && state.wallets.building.currency !== 'XLM'
  return RPCStellarTypes.localSendPaymentLocalRpcPromise(
    {
      amount: notXLM ? state.wallets.builtPayment.worthAmount : state.wallets.building.amount,
      asset: emptyAsset,
      // FIXME -- support other assets.
      bid: state.wallets.building.bid,
      bypassBid: false,
      bypassReview: false,
      from: state.wallets.builtPayment.from,
      publicMemo: state.wallets.building.publicMemo.stringValue(),
      quickReturn: true,
      secretNote: state.wallets.building.secretNote.stringValue(),
      to: state.wallets.building.to,
      toIsAccountID:
        state.wallets.building.recipientType !== 'keybaseUser' &&
        !Constants.isFederatedAddress(state.wallets.building.to),
      worthAmount: notXLM ? state.wallets.building.amount : state.wallets.builtPayment.worthAmount,
      worthCurrency: state.wallets.builtPayment.worthCurrency,
    },
    Constants.sendPaymentWaitingKey
  )
    .then(res =>
      WalletsGen.createSentPayment({
        kbTxID: new HiddenString(res.kbTxID),
        lastSentXLM: !notXLM,
      })
    )
    .catch(err => WalletsGen.createSentPaymentError({error: err.desc}))
}

const setLastSentXLM = (state, action) =>
  WalletsGen.createSetLastSentXLM({
    lastSentXLM: action.payload.lastSentXLM,
    writeFile: true,
  })

function* requestPayment(state) {
  let buildRes
  try {
    buildRes = yield* Saga.callPromise(
      RPCStellarTypes.localBuildRequestLocalRpcPromise,
      stateToBuildRequestParams(state),
      Constants.requestPaymentWaitingKey
    )
  } catch (err) {
    buildErrCatcher(err)
    return
  }
  if (!buildRes.readyToRequest) {
    logger.warn(
      `requestPayment: invalid form submitted. amountErr: ${buildRes.amountErrMsg}; secretNoteErr: ${
        buildRes.secretNoteErrMsg
      }; toErrMsg: ${buildRes.toErrMsg}`
    )
    yield Saga.put(
      WalletsGen.createBuiltRequestReceived({
        build: Constants.buildRequestResultToBuiltRequest(buildRes),
        forBuildCounter: state.wallets.buildCounter,
      })
    )
    return
  }
  const kbRqID = yield* Saga.callPromise(
    RPCStellarTypes.localMakeRequestLocalRpcPromise,
    {
      amount: state.wallets.building.amount,
      // FIXME -- support other assets.
      asset: state.wallets.building.currency === 'XLM' ? emptyAsset : undefined,
      currency:
        state.wallets.building.currency && state.wallets.building.currency !== 'XLM'
          ? state.wallets.building.currency
          : undefined,
      note: state.wallets.building.secretNote.stringValue(),
      recipient: state.wallets.building.to,
    },
    Constants.requestPaymentWaitingKey
  )
  const navAction = maybeNavigateAwayFromSendForm(state)
  yield Saga.sequentially([
    ...(navAction ? [Saga.put(navAction)] : []),
    Saga.put(
      WalletsGen.createRequestedPayment({
        kbRqID: new HiddenString(kbRqID),
        lastSentXLM: state.wallets.building.currency === 'XLM',
        requestee: state.wallets.building.to,
      })
    ),
  ])
}

const startPayment = state =>
  state.wallets.acceptedDisclaimer && !state.wallets.building.isRequest
    ? RPCStellarTypes.localStartBuildPaymentLocalRpcPromise().then(bid =>
        WalletsGen.createBuildingPaymentIDReceived({bid})
      )
    : null

const reviewPayment = state =>
  RPCStellarTypes.localReviewPaymentLocalRpcPromise({
    bid: state.wallets.building.bid,
    reviewID: state.wallets.reviewCounter,
  }).catch(error => {
    if (error instanceof RPCError && error.code === RPCTypes.constantsStatusCode.sccanceled) {
      // ignore cancellation, which is expected in the case where we have a
      // failing review and then we build or stop a payment
    } else {
      return WalletsGen.createSentPaymentError({error: error.desc})
    }
  })

const stopPayment = (state, action) =>
  RPCStellarTypes.localStopBuildPaymentLocalRpcPromise({bid: state.wallets.building.bid})

const clearBuiltPayment = () => WalletsGen.createClearBuiltPayment()
const clearBuiltRequest = () => WalletsGen.createClearBuiltRequest()

const clearBuilding = () => WalletsGen.createClearBuilding()

const clearErrors = () => WalletsGen.createClearErrors()

const loadWalletDisclaimer = () =>
  RPCStellarTypes.localHasAcceptedDisclaimerLocalRpcPromise().then(accepted =>
    WalletsGen.createWalletDisclaimerReceived({accepted})
  )

const loadAccounts = (state, action) => {
  if (!state.config.loggedIn) {
    logger.error('Tried to loadAccounts while not logged in')
    return
  }
  if (actionHasError(action)) {
    return
  }
  return RPCStellarTypes.localGetWalletAccountsLocalRpcPromise(undefined, [
    Constants.checkOnlineWaitingKey,
    Constants.loadAccountsWaitingKey,
  ])
    .then(res => {
      return WalletsGen.createAccountsReceived({
        accounts: (res || []).map(account => {
          if (!account.accountID) {
            logger.error(
              `Found empty accountID in getWalletAccounts, name: ${account.name} isDefault: ${String(
                account.isDefault
              )}`
            )
          }
          return Constants.accountResultToAccount(account)
        }),
      })
    })
    .catch(err => {
      const msg = `Error loading accounts: ${err.desc}`
      if (action.type === WalletsGen.loadAccounts && action.payload.reason === 'initial-load') {
        // No need to throw black bars -- handled by Reloadable.
        logger.warn(msg)
      } else {
        logger.error(msg)
        throw err
      }
    })
}

const handleSelectAccountError = (action, msg, err) => {
  const errMsg = `Error ${msg}: ${err.desc}`
  // Assume that for auto-selected we're on the Wallets tab.
  if (
    (action.type === WalletsGen.selectAccount && action.payload.reason === 'user-selected') ||
    action.payload.reason === 'auto-selected'
  ) {
    // No need to throw black bars -- handled by Reloadable.
    logger.warn(errMsg)
  } else {
    logger.error(errMsg)
    throw err
  }
}

const loadAssets = (state, action) => {
  if (actionHasError(action)) {
    return
  }
  if (!state.config.loggedIn) {
    logger.error('Tried to loadAssets while not logged in')
    return
  }
  let accountID
  switch (action.type) {
    case WalletsGen.loadAssets:
    case WalletsGen.linkedExistingAccount:
    case WalletsGen.selectAccount:
      accountID = action.payload.accountID
      break
    case WalletsGen.accountUpdateReceived:
      accountID = action.payload.account.accountID
      break
    case WalletsGen.accountsReceived:
      // this covers the case when you create a new account
      // a bit overkill since it'll do this for accounts we've already loaded
      // TODO cut loads down to only the ones we need
      accountID = state.wallets.selectedAccount
      break
    default:
      Flow.ifFlowComplainsAboutThisFunctionYouHaventHandledAllCasesInASwitch(action)
      return
  }
  // check that we've loaded the account, don't load assets if we don't have the account
  accountID = Constants.getAccount(state, accountID).accountID
  if (accountID && accountID !== Types.noAccountID) {
    return RPCStellarTypes.localGetAccountAssetsLocalRpcPromise({accountID}, Constants.checkOnlineWaitingKey)
      .then(res =>
        WalletsGen.createAssetsReceived({
          accountID,
          assets: (res || []).map(assets => Constants.assetsResultToAssets(assets)),
        })
      )
      .catch(err => handleSelectAccountError(action, 'selecting account', err))
  }
}

const createPaymentsReceived = (accountID, payments, pending) =>
  WalletsGen.createPaymentsReceived({
    accountID,
    oldestUnread: payments.oldestUnread
      ? Types.rpcPaymentIDToPaymentID(payments.oldestUnread)
      : Types.noPaymentID,
    paymentCursor: payments.cursor,
    payments: (payments.payments || [])
      .map(elem => Constants.rpcPaymentResultToPaymentResult(elem, 'history'))
      .filter(Boolean),
    pending: (pending || [])
      .map(elem => Constants.rpcPaymentResultToPaymentResult(elem, 'pending'))
      .filter(Boolean),
  })

const loadPayments = (state, action) => {
  if (!state.config.loggedIn) {
    logger.error('Tried to loadPayments while not logged in')
    return
  }
  if (!action.payload.accountID) {
    const account = Constants.getAccount(state, action.payload.accountID)
    logger.error(
      `Tried to call load with no account ID, found matching account name: ${
        account.name
      } isDefault: ${String(account.isDefault)}`
    )
  }
  return (
    !actionHasError(action) &&
    (!!(
      action.type === WalletsGen.selectAccount &&
      action.payload.accountID &&
      action.payload.accountID !== Types.noAccountID
    ) ||
      Constants.getAccount(state, action.payload.accountID).accountID !== Types.noAccountID) &&
    Promise.all([
      RPCStellarTypes.localGetPendingPaymentsLocalRpcPromise({accountID: action.payload.accountID}),
      RPCStellarTypes.localGetPaymentsLocalRpcPromise({accountID: action.payload.accountID}),
    ]).then(([pending, payments]) => createPaymentsReceived(action.payload.accountID, payments, pending))
  )
}

const loadMorePayments = (state, action) => {
  if (!state.config.loggedIn) {
    logger.error('Tried to loadMorePayments while not logged in')
    return
  }
  const cursor = state.wallets.paymentCursorMap.get(action.payload.accountID)
  return (
    cursor &&
    RPCStellarTypes.localGetPaymentsLocalRpcPromise({accountID: action.payload.accountID, cursor}).then(
      payments => createPaymentsReceived(action.payload.accountID, payments, [])
    )
  )
}

// We only need to load these once per session
const loadDisplayCurrencies = (state, action) =>
  !Constants.displayCurrenciesLoaded(state) &&
  RPCStellarTypes.localGetDisplayCurrenciesLocalRpcPromise().then(res =>
    WalletsGen.createDisplayCurrenciesReceived({
      currencies: (res || []).map(c => Constants.currencyResultToCurrency(c)),
    })
  )

const loadSendAssetChoices = (state, action) =>
  RPCStellarTypes.localGetSendAssetChoicesLocalRpcPromise({
    from: action.payload.from,
    to: action.payload.to,
  }).then(res => {
    res && WalletsGen.createSendAssetChoicesReceived({sendAssetChoices: res})
  })

const loadDisplayCurrency = (state, action) => {
  let accountID = action.payload.accountID
  if (accountID && !Types.isValidAccountID(accountID)) {
    accountID = null
  }
  return RPCStellarTypes.localGetDisplayCurrencyLocalRpcPromise(
    {accountID: accountID},
    Constants.getDisplayCurrencyWaitingKey(accountID || Types.noAccountID)
  ).then(res =>
    WalletsGen.createDisplayCurrencyReceived({
      accountID: accountID,
      currency: Constants.makeCurrency(res),
      setBuildingCurrency: action.payload.setBuildingCurrency,
    })
  )
}
const setInflationDestination = (_, action) => {
  const accountID = action.payload.accountID
  if (!accountID || !Types.isValidAccountID(accountID)) {
    return
  }
  return RPCStellarTypes.localSetInflationDestinationLocalRpcPromise(
    {
      accountID,
      destination: action.payload.destination,
    },

    Constants.inflationDestinationWaitingKey
  )
    .then(() =>
      WalletsGen.createInflationDestinationReceived({
        accountID,
        selected: Constants.makeAccountInflationDestination({
          accountID: action.payload.destination,
          name: action.payload.name,
        }),
      })
    )
    .catch(error =>
      WalletsGen.createInflationDestinationReceivedError({
        error: error.message,
      })
    )
}
const loadInflationDestination = (_, action) => {
  const accountID = action.payload.accountID
  if (!accountID || !Types.isValidAccountID(accountID)) {
    return
  }
  return Promise.all([
    RPCStellarTypes.localGetInflationDestinationLocalRpcPromise({accountID}),
    RPCStellarTypes.localGetPredefinedInflationDestinationsLocalRpcPromise(),
  ]).then(([dest, predefs]) => {
    const options = (predefs || []).map(p =>
      Constants.makeInflationDestination({
        address: Types.stringToAccountID(p.accountID),
        link: p.url,
        name: p.name,
        recommended: p.recommended,
      })
    )

    return WalletsGen.createInflationDestinationReceived({
      accountID,
      options,
      selected: Constants.inflationDestResultToAccountInflationDest(dest),
    })
  })
}

const refreshAssets = (state, action) =>
  action.payload.accountID ? WalletsGen.createLoadAssets({accountID: action.payload.accountID}) : undefined

const changeDisplayCurrency = (state, action) =>
  RPCStellarTypes.localChangeDisplayCurrencyLocalRpcPromise(
    {
      accountID: action.payload.accountID,
      currency: action.payload.code, // called currency, though it is a code
    },
    Constants.changeDisplayCurrencyWaitingKey
  )

const changeAccountName = (state, action) =>
  RPCStellarTypes.localChangeWalletAccountNameLocalRpcPromise(
    {
      accountID: action.payload.accountID,
      newName: action.payload.name,
    },
    Constants.changeAccountNameWaitingKey
  ).then(res => WalletsGen.createChangedAccountName({accountID: action.payload.accountID}))

const deleteAccount = (state, action) =>
  RPCStellarTypes.localDeleteWalletAccountLocalRpcPromise(
    {
      accountID: action.payload.accountID,
      userAcknowledged: 'yes',
    },
    Constants.deleteAccountWaitingKey
  ).then(res => WalletsGen.createDeletedAccount())

const setAccountAsDefault = (state, action) =>
  RPCStellarTypes.localSetWalletAccountAsDefaultLocalRpcPromise(
    {accountID: action.payload.accountID},
    Constants.setAccountAsDefaultWaitingKey
  ).then(res => WalletsGen.createDidSetAccountAsDefault({accountID: action.payload.accountID}))

const loadPaymentDetail = (state, action) =>
  RPCStellarTypes.localGetPaymentDetailsLocalRpcPromise(
    {
      accountID: action.payload.accountID,
      id: Types.paymentIDToRPCPaymentID(action.payload.paymentID),
    },
    [Constants.checkOnlineWaitingKey, Constants.getRequestDetailsWaitingKey(action.payload.paymentID)]
  )
    .then(res =>
      WalletsGen.createPaymentDetailReceived({
        accountID: action.payload.accountID,
        payment: Constants.rpcPaymentDetailToPaymentDetail(res),
      })
    )
    .catch(err => {
      // No need to throw black bars -- handled by Reloadable.
      logger.warn(`Error marking as read: ${err.desc}`)
    })

const markAsRead = (state, action) =>
  RPCStellarTypes.localMarkAsReadLocalRpcPromise({
    accountID: action.payload.accountID,
    mostRecentID: Types.paymentIDToRPCPaymentID(action.payload.mostRecentID),
  }).catch(err => {
    // No need to throw black bars.
    logger.warn(`Error marking as read: ${err.desc}`)
  })

const linkExistingAccount = (state, action) => {
  const {name, secretKey} = action.payload
  return RPCStellarTypes.localLinkNewWalletAccountLocalRpcPromise(
    {
      name,
      secretKey: secretKey.stringValue(),
    },
    Constants.linkExistingWaitingKey
  )
    .then(accountIDString => Types.stringToAccountID(accountIDString))
    .then(accountID =>
      WalletsGen.createLinkedExistingAccount({
        accountID,
        setBuildingTo: action.payload.setBuildingTo,
        showOnCreation: action.payload.showOnCreation,
      })
    )
    .catch(err => {
      logger.warn(`Error linking existing account: ${err.desc}`)
      return WalletsGen.createLinkedExistingAccountError({error: err.desc, name, secretKey})
    })
}

const validateAccountName = (state, action) => {
  const {name} = action.payload
  return RPCStellarTypes.localValidateAccountNameLocalRpcPromise(
    {name},
    Constants.validateAccountNameWaitingKey
  )
    .then(() => WalletsGen.createValidatedAccountName({name}))
    .catch(err => {
      logger.warn(`Error validating account name: ${err.desc}`)
      return WalletsGen.createValidatedAccountNameError({error: err.desc, name})
    })
}

const validateSecretKey = (state, action) => {
  const {secretKey} = action.payload
  return RPCStellarTypes.localValidateSecretKeyLocalRpcPromise(
    {secretKey: secretKey.stringValue()},
    Constants.validateSecretKeyWaitingKey
  )
    .then(() => WalletsGen.createValidatedSecretKey({secretKey}))
    .catch(err => {
      logger.warn(`Error validating secret key: ${err.desc}`)
      return WalletsGen.createValidatedSecretKeyError({error: err.desc, secretKey})
    })
}

const deletedAccount = state =>
  WalletsGen.createSelectAccount({
    accountID: state.wallets.accountMap.find(account => account.isDefault).accountID,
    reason: 'auto-selected',
    show: true,
  })

const createdOrLinkedAccount = (state, action) => {
  if (actionHasError(action)) {
    // Create new account failed, don't nav
    return
  }
  if (action.payload.showOnCreation) {
    return WalletsGen.createSelectAccount({
      accountID: action.payload.accountID,
      reason: 'auto-selected',
      show: true,
    })
  }
  if (action.payload.setBuildingTo) {
    return WalletsGen.createSetBuildingTo({to: action.payload.accountID})
  }
  return RouteTreeGen.createNavigateUp()
}

const navigateUp = (state, action) => {
  if (actionHasError(action)) {
    // we don't want to nav on error
    return
  }
  return RouteTreeGen.createNavigateUp()
}

const navigateToAccount = (state, action) => {
  if (action.type === WalletsGen.selectAccount && !action.payload.show) {
    // we don't want to show, don't nav
    return
  }
  const wallet = isMobile
    ? [Tabs.settingsTab, SettingsConstants.walletsTab]
    : [{props: {}, selected: Tabs.walletsTab}, {props: {}, selected: null}]

  return RouteTreeGen.createNavigateTo({path: wallet})
}

const exportSecretKey = (state, action) =>
  RPCStellarTypes.localGetWalletAccountSecretKeyLocalRpcPromise({accountID: action.payload.accountID}).then(
    res =>
      WalletsGen.createSecretKeyReceived({
        accountID: action.payload.accountID,
        secretKey: new HiddenString(res),
      })
  )

const maybeSelectDefaultAccount = (state, action) => {
  if (!state.config.loggedIn) {
    logger.error('Tried to maybeSelectDefaultAccount while not logged in')
    return
  }
  if (state.wallets.selectedAccount === Types.noAccountID) {
    const maybeDefaultAccount = state.wallets.accountMap.find(account => account.isDefault)
    if (maybeDefaultAccount) {
      return WalletsGen.createSelectAccount({
        accountID: maybeDefaultAccount.accountID,
        reason: 'auto-selected',
      })
    }
  }
}

const cancelPayment = (state, action) => {
  const {paymentID, showAccount} = action.payload
  const pid = Types.paymentIDToString(paymentID)
  logger.info(`cancelPayment: cancelling payment with ID ${pid}`)
  return RPCStellarTypes.localCancelPaymentLocalRpcPromise(
    {paymentID: Types.paymentIDToRPCPaymentID(paymentID)},
    Constants.cancelPaymentWaitingKey(paymentID)
  )
    .then(_ => {
      logger.info(`cancelPayment: successfully cancelled payment with ID ${pid}`)
      if (showAccount) {
        return WalletsGen.createSelectAccount({
          accountID: Constants.getSelectedAccount(state),
          reason: 'auto-selected',
          show: true,
        })
      }
    })
    .catch(err => {
      logger.error(`cancelPayment: failed to cancel payment with ID ${pid}. Error: ${err.message}`)
      throw err
    })
}

const cancelRequest = (state, action) =>
  RPCStellarTypes.localCancelRequestLocalRpcPromise({reqID: action.payload.requestID}).catch(err =>
    logger.error(`Error cancelling request: ${err.message}`)
  )

const maybeNavigateAwayFromSendForm = state => {
  const routeState = state.routeTree.routeState
  const path = getPath(routeState)
  const lastNode = path.last()
  if (Constants.sendRequestFormRoutes.includes(lastNode)) {
    if (path.first() === Tabs.walletsTab) {
      // User is on send form in wallets tab, navigate back to root of tab
      return RouteTreeGen.createNavigateTo({
        path: [{props: {}, selected: Tabs.walletsTab}, {props: {}, selected: null}],
      })
    }
    // User is somewhere else, send them to most recent parent that isn't a form route
    const firstFormIndex = path.findIndex(node => Constants.sendRequestFormRoutes.includes(node))
    const pathAboveForm = path.slice(0, firstFormIndex)
    return RouteTreeGen.createNavigateTo({path: pathAboveForm})
  }
}

const maybeNavigateToConversation = (state, action) => {
  // nav to previewed conversation if we aren't already on the chat tab
  const routeState = state.routeTree.routeState
  const path = getPath(routeState)
  if (path.first() === Tabs.chatTab) {
    return maybeNavigateAwayFromSendForm(state)
  }
  // not on chat tab; preview
  logger.info('Navigating to conversation because we requested a payment')
  return Chat2Gen.createPreviewConversation({
    participants: [action.payload.requestee],
    reason: 'requestedPayment',
  })
}

const accountDetailsUpdate = (_, action) =>
  WalletsGen.createAccountUpdateReceived({
    account: Constants.accountResultToAccount(action.payload.params.account),
  })

const accountsUpdate = (_, action) =>
  WalletsGen.createAccountsReceived({
    accounts: (action.payload.params.accounts || []).map(account => {
      if (!account.accountID) {
        logger.error(
          `Found empty accountID in accountsUpdate, name: ${account.name} isDefault: ${String(
            account.isDefault
          )}`
        )
      }
      return Constants.accountResultToAccount(account)
    }),
  })

const pendingPaymentsUpdate = (_, action) => {
  const {accountID: _accountID, pending: _pending} = action.payload.params
  if (!_pending) {
    logger.warn(`pendingPaymentsUpdate: no pending payments in payload`)
    return
  }
  const accountID = Types.stringToAccountID(_accountID)
  const pending = _pending.map(p => Constants.rpcPaymentResultToPaymentResult(p, 'pending'))
  return WalletsGen.createPendingPaymentsReceived({accountID, pending})
}

const recentPaymentsUpdate = (_, action) => {
  const {
    accountID,
    firstPage: {payments, cursor, oldestUnread},
  } = action.payload.params
  return WalletsGen.createRecentPaymentsReceived({
    accountID: Types.stringToAccountID(accountID),
    oldestUnread: oldestUnread ? Types.rpcPaymentIDToPaymentID(oldestUnread) : Types.noPaymentID,
    paymentCursor: cursor,
    payments: (payments || [])
      .map(elem => Constants.rpcPaymentResultToPaymentResult(elem, 'history'))
      .filter(Boolean),
  })
}

const paymentReviewed = (_, action) => {
  const {
    msg: {bid, reviewID, seqno, banners, nextButton},
  } = action.payload.params
  return WalletsGen.createReviewedPaymentReceived({banners, bid, nextButton, reviewID, seqno})
}

const maybeClearErrors = state => {
  const routePath = getPath(state.routeTree.routeState)
  const selectedTab = routePath.first()
  if (selectedTab === Tabs.walletsTab) {
    return WalletsGen.createClearErrors()
  }
}

const maybeClearNewTxs = (state, action) => {
  const rootTab = I.List(action.payload.path).first()
  // If we're leaving from the Wallets tab, and the Wallets tab route
  // was the main transaction list for an account, clear new txs.
  if (
    state.routeTree.previousTab === Constants.rootWalletTab &&
    rootTab !== Constants.rootWalletTab &&
    Constants.isLookingAtWallet(state.routeTree.routeState)
  ) {
    const accountID = state.wallets.selectedAccount
    if (accountID !== Types.noAccountID) {
      return WalletsGen.createClearNewPayments({accountID})
    }
  }
}

const receivedBadgeState = (state, action) =>
  WalletsGen.createBadgesUpdated({accounts: action.payload.badgeState.unreadWalletAccounts || []})

const acceptDisclaimer = (state, action) =>
  RPCStellarTypes.localAcceptDisclaimerLocalRpcPromise(undefined, Constants.acceptDisclaimerWaitingKey).catch(
    e => {
      // disclaimer screen handles showing error
      // reset delay state
      return WalletsGen.createResetAcceptingDisclaimer()
    }
  )

const checkDisclaimer = state =>
  RPCStellarTypes.localHasAcceptedDisclaimerLocalRpcPromise().then(accepted =>
    WalletsGen.createWalletDisclaimerReceived({accepted})
  )

const maybeNavToLinkExisting = (state, action) =>
  action.payload.nextScreen === 'linkExisting' &&
  RouteTreeGen.createNavigateTo({
    path: [...Constants.rootWalletPath, ...(isMobile ? ['linkExisting'] : ['wallet', 'linkExisting'])],
  })

const rejectDisclaimer = (state, action) =>
  isMobile
    ? RouteTreeGen.createNavigateTo({
        path: [{props: {}, selected: Tabs.settingsTab}, {props: {}, selected: null}],
      })
    : RouteTreeGen.createSwitchTo({path: [state.routeTree.get('previousTab') || Tabs.peopleTab]})

const loadMobileOnlyMode = (state, action) => {
  let accountID = action.payload.accountID
  if (!accountID || accountID === Types.noAccountID) {
    logger.warn('loadMobileOnlyMode invalid account ID, bailing')
    return
  }
  return RPCStellarTypes.localIsAccountMobileOnlyLocalRpcPromise({
    accountID,
  })
    .then(res =>
      WalletsGen.createLoadedMobileOnlyMode({
        accountID,
        enabled: res,
      })
    )
    .catch(err => handleSelectAccountError(action, 'loading mobile only mode', err))
}

const changeMobileOnlyMode = (state, action) => {
  let accountID = action.payload.accountID
  let f = action.payload.enabled
    ? RPCStellarTypes.localSetAccountMobileOnlyLocalRpcPromise
    : RPCStellarTypes.localSetAccountAllDevicesLocalRpcPromise
  return f({accountID}, Constants.setAccountMobileOnlyWaitingKey(accountID)).then(res => [
    WalletsGen.createLoadedMobileOnlyMode({accountID, enabled: action.payload.enabled}),
    WalletsGen.createLoadMobileOnlyMode({accountID}),
  ])
}

const writeLastSentXLM = (state, action) => {
  if (action.payload.writeFile) {
    logger.info(`Writing config stellar.lastSentXLM: ${String(state.wallets.lastSentXLM)}`)
    return RPCTypes.configSetValueRpcPromise({
      path: 'stellar.lastSentXLM',
      value: {b: state.wallets.lastSentXLM, isNull: false},
    }).catch(err => logger.error(`Error writing config stellar.lastSentXLM: ${err.message}`))
  }
}

const readLastSentXLM = () => {
  logger.info(`Reading config stellar.lastSentXLM`)
  return RPCTypes.configGetValueRpcPromise({path: 'stellar.lastSentXLM'})
    .then(result => {
      const value = !result.isNull && !!result.b
      logger.info(`Successfully read config stellar.lastSentXLM: ${String(value)}`)
      return WalletsGen.createSetLastSentXLM({lastSentXLM: value, writeFile: false})
    })
    .catch(err => {
      err.message.includes('no such key')
        ? null
        : logger.error(`Error reading config stellar.lastSentXLM: ${err.message}`)
    })
}

const exitFailedPayment = (state, action) => {
  const accountID = state.wallets.builtPayment.from
  return [
    WalletsGen.createAbandonPayment(),
    WalletsGen.createSelectAccount({accountID, reason: 'auto-selected', show: true}),
    WalletsGen.createLoadPayments({accountID}),
  ]
}

const changeAirdrop = (_, action) =>
  RPCStellarTypes.localAirdropRegisterLocalRpcPromise(
    {register: action.payload.accept},
    Constants.airdropWaitingKey
  ).then(() => WalletsGen.createUpdateAirdropState()) // reload

type AirdropDetailsJSONType = ?{
  header?: ?{
    body?: ?string,
    title?: ?string,
  },
  sections?: ?Array<?{
    icon?: ?string,
    section?: ?string,
    lines?: ?Array<?{
      bullet?: ?boolean,
      text?: ?string,
    }>,
  }>,
}
const updateAirdropDetails = () =>
  RPCStellarTypes.localAirdropDetailsLocalRpcPromise(undefined, Constants.airdropWaitingKey).then(s => {
    const json: AirdropDetailsJSONType = JSON.parse(s)
    return WalletsGen.createUpdatedAirdropDetails({
      details: Constants.makeAirdropDetails({
        header: Constants.makeAirdropDetailsHeader({
          body: json?.header?.body || '',
          title: json?.header?.title || '',
        }),
        sections: I.List(
          (json?.sections || []).map(section =>
            Constants.makeAirdropDetailsSection({
              icon: section?.icon || '',
              lines: I.List(
                (section?.lines || []).map(l =>
                  Constants.makeAirdropDetailsLine({bullet: l?.bullet || false, text: l?.text || ''})
                )
              ),
              section: section?.section || '',
            })
          )
        ),
      }),
    })
  })

const updateAirdropState = () =>
  RPCStellarTypes.localAirdropStatusLocalRpcPromise(undefined, Constants.airdropWaitingKey).then(
    ({state, rows}) => {
      let airdropState = 'loading'
      switch (state) {
        case 'accepted':
        case 'qualified':
        case 'unqualified':
          airdropState = state
          break
        default:
          logger.error('Invalid airdropstate', state)
      }

      let airdropQualifications = (rows || []).map(r =>
        Constants.makeAirdropQualification({
          subTitle: r.subtitle || '',
          title: r.title || '',
          valid: r.valid || false,
        })
      )

      return WalletsGen.createUpdatedAirdropState({airdropQualifications, airdropState})
    }
  )

const hideAirdropBanner = () =>
  GregorGen.createUpdateCategory({body: 'true', category: Constants.airdropBannerKey})
const gregorPushState = (_, action) =>
  WalletsGen.createUpdateAirdropBannerState({
    show: !action.payload.state.find(i => i.item.category === Constants.airdropBannerKey),
  })

function* walletsSaga(): Saga.SagaGenerator<any, any> {
  if (!flags.walletsEnabled) {
    console.log('Wallets saga disabled')
    return
  }

  yield* Saga.chainAction<WalletsGen.CreateNewAccountPayload>(WalletsGen.createNewAccount, createNewAccount)
  yield* Saga.chainAction<
    | WalletsGen.LoadAccountsPayload
    | WalletsGen.CreatedNewAccountPayload
    | WalletsGen.LinkedExistingAccountPayload
    | WalletsGen.ChangedAccountNamePayload
    | WalletsGen.DeletedAccountPayload
  >(
    [
      WalletsGen.loadAccounts,
      WalletsGen.createdNewAccount,
      WalletsGen.linkedExistingAccount,
      WalletsGen.changedAccountName,
      WalletsGen.deletedAccount,
    ],
    loadAccounts
  )
  yield* Saga.chainAction<
    | WalletsGen.LoadAssetsPayload
    | WalletsGen.SelectAccountPayload
    | WalletsGen.LinkedExistingAccountPayload
    | WalletsGen.AccountUpdateReceivedPayload
    | WalletsGen.AccountsReceivedPayload
  >(
    [
      WalletsGen.loadAssets,
      WalletsGen.selectAccount,
      WalletsGen.linkedExistingAccount,
      WalletsGen.accountUpdateReceived,
      WalletsGen.accountsReceived,
    ],
    loadAssets
  )
  yield* Saga.chainAction<
    WalletsGen.LoadPaymentsPayload | WalletsGen.SelectAccountPayload | WalletsGen.LinkedExistingAccountPayload
  >([WalletsGen.loadPayments, WalletsGen.selectAccount, WalletsGen.linkedExistingAccount], loadPayments)
  yield* Saga.chainAction<WalletsGen.LoadMorePaymentsPayload>(WalletsGen.loadMorePayments, loadMorePayments)
  yield* Saga.chainAction<WalletsGen.DeleteAccountPayload>(WalletsGen.deleteAccount, deleteAccount)
  yield* Saga.chainAction<WalletsGen.LoadPaymentDetailPayload>(
    WalletsGen.loadPaymentDetail,
    loadPaymentDetail
  )
  yield* Saga.chainAction<WalletsGen.MarkAsReadPayload>(WalletsGen.markAsRead, markAsRead)
  yield* Saga.chainAction<WalletsGen.LinkExistingAccountPayload>(
    WalletsGen.linkExistingAccount,
    linkExistingAccount
  )
  yield* Saga.chainAction<WalletsGen.ValidateAccountNamePayload>(
    WalletsGen.validateAccountName,
    validateAccountName
  )
  yield* Saga.chainAction<WalletsGen.ValidateSecretKeyPayload>(
    WalletsGen.validateSecretKey,
    validateSecretKey
  )
  yield* Saga.chainAction<WalletsGen.ExportSecretKeyPayload>(WalletsGen.exportSecretKey, exportSecretKey)
  yield* Saga.chainAction<WalletsGen.LoadDisplayCurrenciesPayload, WalletsGen.OpenSendRequestFormPayload>(
    [WalletsGen.loadDisplayCurrencies, WalletsGen.openSendRequestForm],
    loadDisplayCurrencies
  )
  yield* Saga.chainAction<WalletsGen.LoadSendAssetChoicesPayload>(
    WalletsGen.loadSendAssetChoices,
    loadSendAssetChoices
  )
  yield* Saga.chainAction<WalletsGen.LoadDisplayCurrencyPayload>(
    WalletsGen.loadDisplayCurrency,
    loadDisplayCurrency
  )
  yield* Saga.chainAction<WalletsGen.LoadInflationDestinationPayload>(
    WalletsGen.loadInflationDestination,
    loadInflationDestination
  )
  yield* Saga.chainAction<WalletsGen.SetInflationDestinationPayload>(
    WalletsGen.setInflationDestination,
    setInflationDestination
  )
  yield* Saga.chainAction<WalletsGen.DisplayCurrencyReceivedPayload>(
    WalletsGen.displayCurrencyReceived,
    refreshAssets
  )
  yield* Saga.chainAction<WalletsGen.ChangeDisplayCurrencyPayload>(
    WalletsGen.changeDisplayCurrency,
    changeDisplayCurrency
  )
  yield* Saga.chainAction<WalletsGen.SetAccountAsDefaultPayload>(
    WalletsGen.setAccountAsDefault,
    setAccountAsDefault
  )
  yield* Saga.chainAction<WalletsGen.ChangeAccountNamePayload>(
    WalletsGen.changeAccountName,
    changeAccountName
  )
  yield* Saga.chainAction<WalletsGen.SelectAccountPayload>(WalletsGen.selectAccount, navigateToAccount)
  yield* Saga.chainAction<WalletsGen.DidSetAccountAsDefaultPayload, WalletsGen.ChangedAccountNamePayload>(
    [WalletsGen.didSetAccountAsDefault, WalletsGen.changedAccountName],
    navigateUp
  )
  yield* Saga.chainAction<WalletsGen.CreatedNewAccountPayload | WalletsGen.LinkedExistingAccountPayload>(
    [WalletsGen.createdNewAccount, WalletsGen.linkedExistingAccount],
    createdOrLinkedAccount
  )
  yield* Saga.chainAction<WalletsGen.AccountsReceivedPayload>(
    WalletsGen.accountsReceived,
    maybeSelectDefaultAccount
  )

  // We don't call this for publicMemo/secretNote so the button doesn't
  // spinner as you type
  yield* Saga.chainAction<WalletsGen.BuildPaymentPayload>(WalletsGen.buildPayment, buildPayment)
  yield* Saga.chainAction<
    | WalletsGen.SetBuildingAmountPayload
    | WalletsGen.SetBuildingCurrencyPayload
    | WalletsGen.SetBuildingFromPayload
    | WalletsGen.SetBuildingIsRequestPayload
    | WalletsGen.SetBuildingToPayload
    | WalletsGen.DisplayCurrencyReceivedPayload
    | WalletsGen.BuildingPaymentIDReceivedPayload
  >(
    [
      WalletsGen.setBuildingAmount,
      WalletsGen.setBuildingCurrency,
      WalletsGen.setBuildingFrom,
      WalletsGen.setBuildingIsRequest,
      WalletsGen.setBuildingTo,
      WalletsGen.displayCurrencyReceived,
      WalletsGen.buildingPaymentIDReceived,
    ],
    spawnBuildPayment
  )
  yield* Saga.chainAction<WalletsGen.OpenSendRequestFormPayload>(
    WalletsGen.openSendRequestForm,
    openSendRequestForm
  )
  yield* Saga.chainAction<WalletsGen.ReviewPaymentPayload>(WalletsGen.reviewPayment, reviewPayment)
  yield* Saga.chainAction<WalletsGen.OpenSendRequestFormPayload>(WalletsGen.openSendRequestForm, startPayment)
  yield* Saga.chainAction<WalletsGen.AccountsReceivedPayload>(
    WalletsGen.accountsReceived,
    maybePopulateBuildingCurrency
  )

  yield* Saga.chainAction<WalletsGen.DeletedAccountPayload>(WalletsGen.deletedAccount, deletedAccount)

  yield* Saga.chainAction<WalletsGen.SendPaymentPayload>(WalletsGen.sendPayment, sendPayment)
  yield* Saga.chainAction<WalletsGen.SentPaymentPayload, WalletsGen.RequestedPaymentPayload>(
    [WalletsGen.sentPayment, WalletsGen.requestedPayment],
    setLastSentXLM
  )
  yield* Saga.chainAction<WalletsGen.SentPaymentPayload | WalletsGen.RequestedPaymentPayload>(
    [WalletsGen.sentPayment, WalletsGen.requestedPayment],
    clearBuilding
  )
  yield* Saga.chainAction<WalletsGen.SentPaymentPayload>(WalletsGen.sentPayment, clearBuiltPayment)
  yield* Saga.chainAction<WalletsGen.SentPaymentPayload | WalletsGen.AbandonPaymentPayload>(
    [WalletsGen.sentPayment, WalletsGen.abandonPayment],
    clearErrors
  )

  yield* Saga.chainAction<WalletsGen.SentPaymentPayload | WalletsGen.AbandonPaymentPayload>(
    [WalletsGen.abandonPayment, WalletsGen.sentPayment],
    maybeNavigateAwayFromSendForm
  )

  yield* Saga.chainGenerator<WalletsGen.RequestPaymentPayload>(WalletsGen.requestPayment, requestPayment)
  yield* Saga.chainAction<WalletsGen.RequestedPaymentPayload | WalletsGen.AbandonPaymentPayload>(
    [WalletsGen.requestedPayment, WalletsGen.abandonPayment],
    clearBuiltRequest
  )
  yield* Saga.chainAction<WalletsGen.RequestedPaymentPayload>(
    WalletsGen.requestedPayment,
    maybeNavigateToConversation
  )

  // Effects of abandoning payments
  yield* Saga.chainAction<WalletsGen.AbandonPaymentPayload>(WalletsGen.abandonPayment, stopPayment)

  yield* Saga.chainAction<WalletsGen.ExitFailedPaymentPayload>(
    WalletsGen.exitFailedPayment,
    exitFailedPayment
  )
  yield* Saga.chainAction<WalletsGen.CancelRequestPayload>(WalletsGen.cancelRequest, cancelRequest)
  yield* Saga.chainAction<WalletsGen.CancelPaymentPayload>(WalletsGen.cancelPayment, cancelPayment)

  // Clear some errors on navigateUp, clear new txs on switchTab
  yield* Saga.chainAction<RouteTreeGen.NavigateUpPayload>(RouteTreeGen.navigateUp, maybeClearErrors)
  yield* Saga.chainAction<RouteTreeGen.SwitchToPayload>(RouteTreeGen.switchTo, maybeClearNewTxs)

  yield* Saga.chainAction<NotificationsGen.ReceivedBadgeStatePayload>(
    NotificationsGen.receivedBadgeState,
    receivedBadgeState
  )

  yield* Saga.chainAction<
    WalletsGen.LoadAccountsPayload | ConfigGen.LoggedInPayload | WalletsGen.LoadWalletDisclaimerPayload
  >([WalletsGen.loadAccounts, ConfigGen.loggedIn, WalletsGen.loadWalletDisclaimer], loadWalletDisclaimer)
  yield* Saga.chainAction<WalletsGen.AcceptDisclaimerPayload>(WalletsGen.acceptDisclaimer, acceptDisclaimer)
  yield* Saga.chainAction<WalletsGen.CheckDisclaimerPayload>(WalletsGen.checkDisclaimer, checkDisclaimer)
  yield* Saga.chainAction<WalletsGen.CheckDisclaimerPayload>(
    WalletsGen.checkDisclaimer,
    maybeNavToLinkExisting
  )
  yield* Saga.chainAction<WalletsGen.RejectDisclaimerPayload>(WalletsGen.rejectDisclaimer, rejectDisclaimer)

  yield* Saga.chainAction<WalletsGen.LoadMobileOnlyModePayload, WalletsGen.SelectAccountPayload>(
    [WalletsGen.loadMobileOnlyMode, WalletsGen.selectAccount],
    loadMobileOnlyMode
  )
  yield* Saga.chainAction<WalletsGen.ChangeMobileOnlyModePayload>(
    WalletsGen.changeMobileOnlyMode,
    changeMobileOnlyMode
  )
  yield* Saga.chainAction<WalletsGen.SetLastSentXLMPayload>(WalletsGen.setLastSentXLM, writeLastSentXLM)
  yield* Saga.chainAction<ConfigGen.DaemonHandshakeDonePayload>(
    ConfigGen.daemonHandshakeDone,
    readLastSentXLM
  )
<<<<<<< HEAD

=======
>>>>>>> e87bd9b6
  yield* Saga.chainAction<EngineGen.Stellar1NotifyAccountDetailsUpdatePayload>(
    EngineGen.stellar1NotifyAccountDetailsUpdate,
    accountDetailsUpdate
  )
  yield* Saga.chainAction<EngineGen.Stellar1NotifyAccountsUpdatePayload>(
    EngineGen.stellar1NotifyAccountsUpdate,
    accountsUpdate
  )
  yield* Saga.chainAction<EngineGen.Stellar1NotifyPendingPaymentsUpdatePayload>(
    EngineGen.stellar1NotifyPendingPaymentsUpdate,
    pendingPaymentsUpdate
  )
  yield* Saga.chainAction<EngineGen.Stellar1NotifyRecentPaymentsUpdatePayload>(
    EngineGen.stellar1NotifyRecentPaymentsUpdate,
    recentPaymentsUpdate
  )
  yield* Saga.chainAction<EngineGen.Stellar1UiPaymentReviewedPayload>(
    EngineGen.stellar1UiPaymentReviewed,
    paymentReviewed
  )
<<<<<<< HEAD
=======
  yield* Saga.chainAction<WalletsGen.ChangeAirdropPayload>(WalletsGen.changeAirdrop, changeAirdrop)
  yield* Saga.chainAction<WalletsGen.UpdateAirdropStatePayload | ConfigGen.DaemonHandshakeDonePayload>(
    [WalletsGen.updateAirdropDetails, ConfigGen.daemonHandshakeDone],
    updateAirdropDetails
  )
  yield* Saga.chainAction<WalletsGen.UpdateAirdropStatePayload | ConfigGen.DaemonHandshakeDonePayload>(
    [WalletsGen.updateAirdropState, ConfigGen.daemonHandshakeDone],
    updateAirdropState
  )
  yield* Saga.chainAction<WalletsGen.HideAirdropBannerPayload | WalletsGen.ChangeAirdropPayload>(
    [WalletsGen.hideAirdropBanner, WalletsGen.changeAirdrop],
    hideAirdropBanner
  )
  yield* Saga.chainAction<GregorGen.PushStatePayload>(GregorGen.pushState, gregorPushState)
>>>>>>> e87bd9b6
}

export default walletsSaga<|MERGE_RESOLUTION|>--- conflicted
+++ resolved
@@ -6,10 +6,7 @@
 import * as Saga from '../util/saga'
 import * as WalletsGen from './wallets-gen'
 import * as EngineGen from './engine-gen-gen'
-<<<<<<< HEAD
-=======
 import * as GregorGen from './gregor-gen'
->>>>>>> e87bd9b6
 import * as Chat2Gen from './chat2-gen'
 import * as ConfigGen from './config-gen'
 import * as NotificationsGen from './notifications-gen'
@@ -1208,10 +1205,6 @@
     ConfigGen.daemonHandshakeDone,
     readLastSentXLM
   )
-<<<<<<< HEAD
-
-=======
->>>>>>> e87bd9b6
   yield* Saga.chainAction<EngineGen.Stellar1NotifyAccountDetailsUpdatePayload>(
     EngineGen.stellar1NotifyAccountDetailsUpdate,
     accountDetailsUpdate
@@ -1232,8 +1225,6 @@
     EngineGen.stellar1UiPaymentReviewed,
     paymentReviewed
   )
-<<<<<<< HEAD
-=======
   yield* Saga.chainAction<WalletsGen.ChangeAirdropPayload>(WalletsGen.changeAirdrop, changeAirdrop)
   yield* Saga.chainAction<WalletsGen.UpdateAirdropStatePayload | ConfigGen.DaemonHandshakeDonePayload>(
     [WalletsGen.updateAirdropDetails, ConfigGen.daemonHandshakeDone],
@@ -1248,7 +1239,6 @@
     hideAirdropBanner
   )
   yield* Saga.chainAction<GregorGen.PushStatePayload>(GregorGen.pushState, gregorPushState)
->>>>>>> e87bd9b6
 }
 
 export default walletsSaga