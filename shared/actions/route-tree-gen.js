--- conflicted
+++ resolved
@@ -38,11 +38,7 @@
 type _SetInitialRouteDefPayload = $ReadOnly<{|routeDef: RCConstants.RouteDefParams|}>
 type _SetRouteStatePayload = $ReadOnly<{|path: RCConstants.Path, partialState: {} | ((oldState: I.Map<string, any>) => I.Map<string, any>)|}>
 type _SwitchRouteDefPayload = $ReadOnly<{|routeDef: RCConstants.RouteDefParams, path?: ?RCConstants.Path|}>
-<<<<<<< HEAD
-type _SwitchTabPayload = $ReadOnly<{|tab: 'tabs.chatTab' | 'tabs.devicesTab' | 'tabs.fsTab' | 'tabs.gitTab' | 'tabs.peopleTab' | 'tabs.settingsTab' | 'tabs.teamsTab' | 'tabs.walletsTab'|}>
-=======
 type _SwitchTabPayload = $ReadOnly<{|tab: Tabs.AppTab|}>
->>>>>>> d473139c
 type _SwitchToPayload = $ReadOnly<{|path: RCConstants.Path, parentPath?: ?RCConstants.Path|}>
 
 // Action Creators
@@ -62,10 +58,6 @@
  * Set the tree of route definitions. Dispatched at initialization time.
  */
 export const createSetInitialRouteDef = (payload: _SetInitialRouteDefPayload) => ({payload, type: setInitialRouteDef})
-/**
- * Used rarely
- */
-export const createSwitchTab = (payload: _SwitchTabPayload) => ({payload, type: switchTab})
 export const createNavigateAppend = (payload: _NavigateAppendPayload) => ({payload, type: navigateAppend})
 export const createNavigateTo = (payload: _NavigateToPayload) => ({payload, type: navigateTo})
 export const createNavigateUp = (payload: _NavigateUpPayload) => ({payload, type: navigateUp})
