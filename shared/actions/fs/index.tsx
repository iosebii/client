--- conflicted
+++ resolved
@@ -964,9 +964,6 @@
 
 const getOnlineStatus = () => checkIfWeReConnectedToMDServerUpToNTimes(2)
 
-<<<<<<< HEAD
-function* fsSaga() {
-=======
 const loadPathInfo = (_: TypedState, action: FsGen.LoadPathInfoPayload) =>
   RPCTypes.kbfsMountGetKBFSPathInfoRpcPromise({standardPath: Types.pathToString(action.payload.path)}).then(
     pathInfo =>
@@ -979,8 +976,7 @@
       })
   )
 
-function* fsSaga(): Saga.SagaGenerator<any, any> {
->>>>>>> fd0c1a1e
+function* fsSaga() {
   yield* Saga.chainAction2(FsGen.refreshLocalHTTPServerInfo, refreshLocalHTTPServerInfo)
   yield* Saga.chainAction2(FsGen.cancelDownload, cancelDownload)
   yield* Saga.chainGenerator<FsGen.DownloadPayload | FsGen.ShareNativePayload | FsGen.SaveMediaPayload>(
