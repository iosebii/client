--- conflicted
+++ resolved
@@ -434,7 +434,6 @@
     )
     .catch(() => SettingsGen.createLoadedLockdownMode({status: null}))
 
-<<<<<<< HEAD
 const loadProxyData = state =>
   RPCTypes.configGetProxyDataRpcPromise(undefined)
     .then((result: RPCTypes.ProxyData) => SettingsGen.createLoadedProxyData({proxyData: result}))
@@ -445,10 +444,7 @@
     logger.warn('Error in saving proxy data', err)
   )
 
-const setLockdownMode = (state, action: SettingsGen.OnChangeLockdownModePayload) =>
-=======
 const setLockdownMode = (state: TypedState, action: SettingsGen.OnChangeLockdownModePayload) =>
->>>>>>> 54dba2a6
   state.config.loggedIn &&
   RPCTypes.accountSetLockdownModeRpcPromise(
     {enabled: action.payload.enabled},
@@ -645,10 +641,9 @@
 
   yield* Saga.chainAction<SettingsGen.CheckPasswordPayload>(SettingsGen.checkPassword, checkPassword)
 
-<<<<<<< HEAD
   yield* Saga.chainAction<SettingsGen.LoadProxyDataPayload>(SettingsGen.loadProxyData, loadProxyData)
   yield* Saga.chainAction<SettingsGen.SaveProxyDataPayload>(SettingsGen.saveProxyData, saveProxyData)
-=======
+
   // Phone numbers
   yield* Saga.chainAction<SettingsGen.AddPhoneNumberPayload>(
     SettingsGen.addPhoneNumber,
@@ -660,7 +655,6 @@
     verifyPhoneNumber,
     'verifyPhoneNumber'
   )
->>>>>>> 54dba2a6
 }
 
 export default settingsSaga