import * as React from 'react'
import * as Types from '../../../constants/types/chat2'
import * as Constants from '../../../constants/chat2'
import * as RPCChatTypes from '../../../constants/types/rpc-chat-gen'
import * as Kb from '../../../common-adapters'
import * as Styles from '../../../styles'
import {imgMaxWidthRaw} from '../messages/attachment/image/image-render'
import {formatTimeForMessages} from '../../../util/timestamp'
import MessagePopup from '../messages/message-popup'
import {chunk} from 'lodash-es'
import {OverlayParentProps} from '../../../common-adapters/overlay/parent-hoc'
import {Section} from '.'

const monthNames = [
  'January',
  'February',
  'March',
  'April',
  'May',
  'June',
  'July',
  'August',
  'September',
  'October',
  'November',
  'December',
]

type Thumb = {
  ctime: number
  height: number
  isVideo: boolean
  onClick: () => void
  previewURL: string
  width: number
}

type Doc = {
  author: string
  ctime: number
  downloading: boolean
  fileName: string
  message?: Types.Message
  name: string
  progress: number
  onDownload?: () => void
  onShowInFinder?: () => void
}

type Link = {
  author: string
  ctime: number
  snippet: string
  title?: string
  url?: string
}

type AttachmentItem = Thumb | Doc | Link

const _renderEmptyItem = item => (
  <Kb.Box2 centerChildren={true} direction="horizontal" fullWidth={true}>
    <Kb.Text type="BodySmall">{`No ${item}`}</Kb.Text>
  </Kb.Box2>
)

const getDateInfo = (thumb: AttachmentItem) => {
  const date = new Date(thumb.ctime)
  return {
    month: monthNames[date.getMonth()],
    year: date.getFullYear(),
  }
}

type Month = {
  data: Array<AttachmentItem>
  month: string
  year: number
}

const formMonths = (items: Array<AttachmentItem>): Array<Month> => {
  if (items.length === 0) {
    return []
  }
  let curMonth = {
    ...getDateInfo(items[0]),
    data: [] as Array<AttachmentItem>,
  }
  const months = items.reduce<Array<typeof curMonth>>((l, t, index) => {
    const dateInfo = getDateInfo(t)
    if (dateInfo.month !== curMonth.month || dateInfo.year !== curMonth.year) {
      if (curMonth.data.length > 0) {
        l.push(curMonth)
      }
      curMonth = {
        data: [t],
        month: dateInfo.month,
        year: dateInfo.year,
      }
    } else {
      curMonth.data.push(t)
    }
    if (index === items.length - 1 && curMonth.data.length > 0) {
      l.push(curMonth)
    }
    return l
  }, [])
  return months
}

const createLoadMoreSection = (
  onLoadMore: () => void,
  onRetry: () => void,
  status: Types.AttachmentViewStatus
): Section => {
  return {
    data: ['load more'],
    renderItem: ({item, index}) => {
      if (onLoadMore && status !== 'loading') {
        return (
          <Kb.Button
            type="Default"
            mode="Secondary"
            label="Load more"
            onClick={onLoadMore}
            style={styles.loadMore}
          />
        )
      } else if (status === 'loading') {
        return <Kb.ProgressIndicator style={styles.loadMoreProgress} />
      } else if (status === 'error') {
        return (
          <Kb.Button
            type="Danger"
            mode="Secondary"
            label="Error loading, try again"
            onClick={onRetry}
            style={styles.loadMore}
          />
        )
      }
      return null
    },
    renderSectionHeader: ({section}) => {
      return null
    },
  }
}

type Sizing = {
  dims: {
    height: number
    width: number
  }
  margins: {
    marginBottom: number
    marginLeft: number
    marginRight: number
    marginTop: number
  }
}

type ThumbSizing = {
  sizing: Sizing
  thumb: Thumb
}

type MediaThumbProps = {
  thumb: Thumb
  sizing: Sizing
}

type MediaThumbState = {
  loading: boolean
}

class MediaThumb extends React.Component<MediaThumbProps, MediaThumbState> {
  state = {loading: true}
  _setLoaded = () => {
    this.setState({loading: false})
  }
  render() {
    const {sizing, thumb} = this.props
    return (
      <Kb.Box2 direction="vertical" style={styles.thumbContainer}>
        <Kb.ClickableBox onClick={thumb.onClick} style={{...sizing.margins}}>
          <Kb.Image src={thumb.previewURL} style={{...sizing.dims}} onLoad={this._setLoaded} />
        </Kb.ClickableBox>
        {!!thumb.isVideo && (
          <Kb.Box2 direction="vertical" style={styles.durationContainer}>
            <Kb.Icon type="icon-film-64" style={Kb.iconCastPlatformStyles(styles.filmIcon)} />
          </Kb.Box2>
        )}
        {this.state.loading && <Kb.ProgressIndicator style={styles.loading} />}
      </Kb.Box2>
    )
  }
}

const rowSize = 4

export class MediaView {
  _resize = (thumb: Thumb) => {
    const maxThumbSize = Styles.isMobile ? imgMaxWidthRaw() / rowSize : 80
    return Constants.zoomImage(thumb.width, thumb.height, maxThumbSize)
  }

  _formRows = (thumbs: Array<Thumb>): Array<Array<ThumbSizing>> => {
    return chunk(thumbs.map(thumb => ({sizing: this._resize(thumb), thumb})), rowSize)
  }

  _monthToSection = (month: Month): Section => {
    return {
      data: this._formRows(month.data as Array<Thumb>),
      renderItem: this._renderRow,
      renderSectionHeader: ({section}) => this._renderSectionHeader(section, month.month, month.year),
    }
  }

  _renderSectionHeader = (section, month: string, year: number) => {
    const label = `${month} ${year}`
    return <Kb.SectionDivider label={label} />
  }
  _renderRow = ({item, index}) => {
    return (
      <Kb.Box2 key={index} direction="horizontal" fullWidth={true}>
        {item.map((cell, index) => {
          return <MediaThumb key={index} sizing={cell.sizing} thumb={cell.thumb} />
        })}
      </Kb.Box2>
    )
  }

  getSections = (
    thumbs: Array<Thumb>,
    onLoadMore: undefined | (() => void),
    onRetry: () => void,
    status: Types.AttachmentViewStatus
  ): Array<Section> => {
<<<<<<< HEAD
    if (thumbs.length === 0)
      return [
        {
          data: ['media attachments'],
          renderItem: ({item}) => _renderEmptyItem(item),
          renderSectionHeader: () => null,
        },
      ]
    const sections = formMonths(thumbs).reduce<Array<Section>>((l, m) => {
=======
    if (thumbs.length === 0 && status !== 'loading') return [{
      data: ['media attachments'],
      renderItem: ({item}) => _renderEmptyItem(item),
      renderSectionHeader: () => null,
    }]
    const sections = formMonths(thumbs).reduce((l, m) => {
>>>>>>> d5c8f656
      l.push(this._monthToSection(m))
      return l
    }, [])
    return onLoadMore ? sections.concat(createLoadMoreSection(onLoadMore, onRetry, status)) : sections
  }
}

type DocViewRowProps = {
  item: Doc
} & OverlayParentProps

class _DocViewRow extends React.Component<DocViewRowProps> {
  render() {
    const item = this.props.item
    return (
      <Kb.Box2 direction="vertical" fullWidth={true}>
        <Kb.ClickableBox onClick={item.onDownload} onLongPress={this.props.toggleShowingMenu}>
          <Kb.Box2 direction="horizontal" fullWidth={true} style={styles.docRowContainer} gap="xtiny">
            <Kb.Icon type={'icon-file-32'} style={Kb.iconCastPlatformStyles(styles.docIcon)} />
            <Kb.Box2 direction="vertical" fullWidth={true} style={styles.docRowTitle}>
              <Kb.Text type="BodySemibold">{item.name}</Kb.Text>
              {item.name !== item.fileName && <Kb.Text type="BodyTiny">{item.fileName}</Kb.Text>}
              <Kb.Text type="BodySmall">
                Sent by {item.author} • {formatTimeForMessages(item.ctime)}
              </Kb.Text>
            </Kb.Box2>
          </Kb.Box2>
        </Kb.ClickableBox>
        {item.downloading && (
          <Kb.Box2 direction="horizontal" style={styles.docBottom} fullWidth={true} gap="tiny">
            <Kb.Text type="BodySmall">Downloading...</Kb.Text>
            <Kb.ProgressBar ratio={item.progress} style={styles.docProgress} />
          </Kb.Box2>
        )}
        {item.onShowInFinder && (
          <Kb.Box2 direction="horizontal" style={styles.docBottom} fullWidth={true}>
            <Kb.Text type="BodySmallPrimaryLink" onClick={item.onShowInFinder}>
              Show in {Styles.fileUIName}
            </Kb.Text>
          </Kb.Box2>
        )}
        {Styles.isMobile && this.props.showingMenu && item.message && (
          <MessagePopup
            attachTo={this.props.getAttachmentRef}
            message={item.message as Types.DecoratedMessage}
            onHidden={this.props.toggleShowingMenu}
            position="top right"
            visible={this.props.showingMenu}
          />
        )}
      </Kb.Box2>
    )
  }
}

const DocViewRow = Kb.OverlayParentHOC(_DocViewRow)

export class DocView {
  _renderSectionHeader = (section, month: string, year: number) => {
    const label = `${month} ${year}`
    return <Kb.SectionDivider label={label} />
  }
  _monthToSection = (month: Month): Section => {
    return {
      data: month.data,
      renderItem: this._renderItem,
      renderSectionHeader: ({section}) => this._renderSectionHeader(section, month.month, month.year),
    }
  }
  _renderItem = ({item}) => {
    return <DocViewRow item={item} />
  }
  getSections = (
    docs: Array<Doc>,
    onLoadMore: undefined | (() => void),
    onRetry: () => void,
    status: Types.AttachmentViewStatus
  ): Array<Section> => {
<<<<<<< HEAD
    if (docs.length === 0)
      return [
        {
          data: ['documents'],
          renderItem: ({item}) => _renderEmptyItem(item),
          renderSectionHeader: () => null,
        },
      ]
    const sections = formMonths(docs).reduce<Array<Section>>((l, m) => {
=======
    if (docs.length === 0 && status !== 'loading') return [{
      data: ['documents'],
      renderItem: ({item}) => _renderEmptyItem(item),
      renderSectionHeader: () => null,
    }]
    const sections = formMonths(docs).reduce((l, m) => {
>>>>>>> d5c8f656
      l.push(this._monthToSection(m))
      return l
    }, [])
    return onLoadMore ? sections.concat(createLoadMoreSection(onLoadMore, onRetry, status)) : sections
  }
}

export class LinkView {
  _renderSectionHeader = (section, month: string, year: number) => {
    const label = `${month} ${year}`
    return <Kb.SectionDivider label={label} />
  }
  _monthToSection = (month: Month): Section => {
    return {
      data: month.data,
      renderItem: this._renderItem,
      renderSectionHeader: ({section}) => this._renderSectionHeader(section, month.month, month.year),
    }
  }
  _renderItem = ({item}) => {
    return (
      <Kb.Box2 direction="vertical" fullWidth={true} style={styles.linkContainer} gap="tiny">
        <Kb.Box2 direction="vertical" fullWidth={true} gap="xxtiny">
          <Kb.Box2 direction="horizontal" fullWidth={true} gap="tiny">
            <Kb.NameWithIcon
              avatarSize={32}
              avatarStyle={styles.avatar}
              colorFollowing={true}
              username={item.author}
              horizontal={true}
            />
            <Kb.Text type="BodyTiny" style={styles.linkTime}>
              {formatTimeForMessages(item.ctime)}
            </Kb.Text>
          </Kb.Box2>
          <Kb.Markdown
            serviceOnly={true}
            smallStandaloneEmoji={true}
            selectable={true}
            styleOverride={linkStyleOverride}
            style={styles.linkStyle}
          >
            {item.snippet}
          </Kb.Markdown>
        </Kb.Box2>
        {!!item.title && (
          <Kb.Text
            type="BodySmallPrimaryLink"
            onClickURL={item.url}
            style={Styles.collapseStyles([styles.linkStyle, {color: Styles.globalColors.blueDark}])}
          >
            {item.title}
          </Kb.Text>
        )}
        <Kb.Divider />
      </Kb.Box2>
    )
  }
  getSections = (
    links: Array<Link>,
    onLoadMore: undefined | (() => void),
    onRetry: () => void,
    status: Types.AttachmentViewStatus
  ): Array<Section> => {
<<<<<<< HEAD
    if (links.length === 0)
      return [
        {
          data: ['links'],
          renderItem: ({item}) => _renderEmptyItem(item),
          renderSectionHeader: () => null,
        },
      ]
    const sections = formMonths(links).reduce<Array<Section>>((l, m) => {
=======
    if (links.length === 0 && status !== 'loading') return [{
      data: ['links'],
      renderItem: ({item}) => _renderEmptyItem(item),
      renderSectionHeader: () => null,
    }]
    const sections = formMonths(links).reduce((l, m) => {
>>>>>>> d5c8f656
      l.push(this._monthToSection(m))
      return l
    }, [])
    return onLoadMore ? sections.concat(createLoadMoreSection(onLoadMore, onRetry, status)) : sections
  }
}

type SelectorProps = {
  selectedView: RPCChatTypes.GalleryItemTyp
  onSelectView: (typ: RPCChatTypes.GalleryItemTyp) => void
}

export class AttachmentTypeSelector extends React.Component<SelectorProps> {
  _getBkgColor = typ => {
    return typ === this.props.selectedView
      ? {backgroundColor: Styles.globalColors.blue}
      : {backgroundColor: undefined}
  }
  _getColor = typ => {
    return typ === this.props.selectedView
      ? {color: Styles.globalColors.white}
      : {color: Styles.globalColors.blueDark}
  }
  render() {
    return (
      <Kb.Box2 direction="horizontal" style={styles.selectorContainer} fullWidth={true}>
        <Kb.ClickableBox
          onClick={() => this.props.onSelectView(RPCChatTypes.GalleryItemTyp.media)}
          style={Styles.collapseStyles([
            styles.selectorItemContainer,
            styles.selectorMediaContainer,
            this._getBkgColor(RPCChatTypes.GalleryItemTyp.media),
          ])}
        >
          <Kb.Text type="BodySemibold" style={this._getColor(RPCChatTypes.GalleryItemTyp.media)}>
            Media
          </Kb.Text>
        </Kb.ClickableBox>
        <Kb.ClickableBox
          onClick={() => this.props.onSelectView(RPCChatTypes.GalleryItemTyp.doc)}
          style={Styles.collapseStyles([
            styles.selectorDocContainer,
            styles.selectorItemContainer,
            this._getBkgColor(RPCChatTypes.GalleryItemTyp.doc),
          ])}
        >
          <Kb.Text type="BodySemibold" style={this._getColor(RPCChatTypes.GalleryItemTyp.doc)}>
            Docs
          </Kb.Text>
        </Kb.ClickableBox>
        <Kb.ClickableBox
          onClick={() => this.props.onSelectView(RPCChatTypes.GalleryItemTyp.link)}
          style={Styles.collapseStyles([
            styles.selectorItemContainer,
            styles.selectorLinkContainer,
            this._getBkgColor(RPCChatTypes.GalleryItemTyp.link),
          ])}
        >
          <Kb.Text type="BodySemibold" style={this._getColor(RPCChatTypes.GalleryItemTyp.link)}>
            Links
          </Kb.Text>
        </Kb.ClickableBox>
      </Kb.Box2>
    )
  }
}

const styles = Styles.styleSheetCreate({
  avatar: {
    marginRight: Styles.globalMargins.tiny,
  },
  container: {
    flex: 1,
    height: '100%',
  },
  docBottom: {
    padding: Styles.globalMargins.tiny,
  },
  docIcon: {
    height: 32,
  },
  docProgress: {
    alignSelf: 'center',
  },
  docRowContainer: {
    padding: Styles.globalMargins.tiny,
  },
  docRowTitle: Styles.platformStyles({
    common: {
      flex: 1,
    },
    isElectron: {
      whiteSpace: 'pre-wrap',
      wordBreak: 'break-word',
    },
  }),
  durationContainer: {
    alignSelf: 'flex-start',
    bottom: Styles.globalMargins.xtiny,
    position: 'absolute',
    right: Styles.globalMargins.xtiny,
  },
  filmIcon: {
    height: 16,
    width: 16,
  },
  linkContainer: {
    padding: Styles.globalMargins.tiny,
  },
  linkStyle: Styles.platformStyles({
    common: {
      color: Styles.globalColors.black_50,
    },
    isElectron: {
      fontSize: 13,
      lineHeight: 17,
      whiteSpace: 'pre-wrap',
      wordBreak: 'break-word',
    },
    isMobile: {
      fontSize: 15,
    },
  }),
  linkTime: {
    alignSelf: 'center',
  },
  loadMore: {
    margin: Styles.globalMargins.tiny,
  },
  loadMoreProgress: {
    alignSelf: 'center',
    height: 16,
    marginTop: Styles.globalMargins.tiny,
    width: 16,
  },
  loading: {
    bottom: '50%',
    left: '50%',
    marginBottom: -12,
    marginLeft: -12,
    marginRight: -12,
    marginTop: -12,
    position: 'absolute',
    right: '50%',
    top: '50%',
    width: 24,
  },
  selectorContainer: {
    padding: Styles.globalMargins.small,
  },
  selectorDocContainer: {
    borderColor: Styles.globalColors.blue,
    borderLeftWidth: 1,
    borderRadius: 0,
    borderRightWidth: 1,
  },
  selectorItemContainer: Styles.platformStyles({
    common: {
      ...Styles.globalStyles.flexBoxColumn,
      ...Styles.globalStyles.flexBoxCenter,
      borderBottomWidth: 1,
      borderColor: Styles.globalColors.blue,
      borderStyle: 'solid',
      borderTopWidth: 1,
      flex: 1,
      height: 32,
    },
    isMobile: {
      paddingTop: Styles.globalMargins.xxtiny,
    },
  }),
  selectorLinkContainer: {
    borderBottomLeftRadius: 0,
    borderBottomRightRadius: Styles.borderRadius,
    borderRightWidth: 1,
    borderTopLeftRadius: 0,
    borderTopRightRadius: Styles.borderRadius,
  },
  selectorMediaContainer: {
    borderBottomLeftRadius: Styles.borderRadius,
    borderBottomRightRadius: 0,
    borderLeftWidth: 1,
    borderTopLeftRadius: Styles.borderRadius,
    borderTopRightRadius: 0,
  },
  thumbContainer: {
    overflow: 'hidden',
    position: 'relative',
  },
})

const linkStyleOverride = {
  link: Styles.collapseStyles([styles.linkStyle, {color: Styles.globalColors.blueDark}]),
}<|MERGE_RESOLUTION|>--- conflicted
+++ resolved
@@ -236,8 +236,7 @@
     onRetry: () => void,
     status: Types.AttachmentViewStatus
   ): Array<Section> => {
-<<<<<<< HEAD
-    if (thumbs.length === 0)
+    if (thumbs.length === 0 && status !== 'loading')
       return [
         {
           data: ['media attachments'],
@@ -246,14 +245,6 @@
         },
       ]
     const sections = formMonths(thumbs).reduce<Array<Section>>((l, m) => {
-=======
-    if (thumbs.length === 0 && status !== 'loading') return [{
-      data: ['media attachments'],
-      renderItem: ({item}) => _renderEmptyItem(item),
-      renderSectionHeader: () => null,
-    }]
-    const sections = formMonths(thumbs).reduce((l, m) => {
->>>>>>> d5c8f656
       l.push(this._monthToSection(m))
       return l
     }, [])
@@ -332,8 +323,7 @@
     onRetry: () => void,
     status: Types.AttachmentViewStatus
   ): Array<Section> => {
-<<<<<<< HEAD
-    if (docs.length === 0)
+    if (docs.length === 0 && status !== 'loading')
       return [
         {
           data: ['documents'],
@@ -342,14 +332,6 @@
         },
       ]
     const sections = formMonths(docs).reduce<Array<Section>>((l, m) => {
-=======
-    if (docs.length === 0 && status !== 'loading') return [{
-      data: ['documents'],
-      renderItem: ({item}) => _renderEmptyItem(item),
-      renderSectionHeader: () => null,
-    }]
-    const sections = formMonths(docs).reduce((l, m) => {
->>>>>>> d5c8f656
       l.push(this._monthToSection(m))
       return l
     }, [])
@@ -414,8 +396,7 @@
     onRetry: () => void,
     status: Types.AttachmentViewStatus
   ): Array<Section> => {
-<<<<<<< HEAD
-    if (links.length === 0)
+    if (links.length === 0 && status !== 'loading')
       return [
         {
           data: ['links'],
@@ -424,14 +405,6 @@
         },
       ]
     const sections = formMonths(links).reduce<Array<Section>>((l, m) => {
-=======
-    if (links.length === 0 && status !== 'loading') return [{
-      data: ['links'],
-      renderItem: ({item}) => _renderEmptyItem(item),
-      renderSectionHeader: () => null,
-    }]
-    const sections = formMonths(links).reduce((l, m) => {
->>>>>>> d5c8f656
       l.push(this._monthToSection(m))
       return l
     }, [])
