import {globalStyles, globalColors, isDarkMode} from '../styles'
import {MetaType, TextType, Background} from './text'

function defaultColor(backgroundMode: Background | null) {
  return {
    Announcements: globalColors.white,
    Documentation: globalColors.white,
    HighRisk: globalColors.white,
    Information: globalColors.brown_75,
    Normal: globalColors.white,
    Success: globalColors.white,
    Terminal: globalColors.white,
  }[backgroundMode || 'Normal']
}

const lineClamp = (lines: number) => ({
  WebkitBoxOrient: 'vertical',
  WebkitLineClamp: lines,
  display: '-webkit-box',
  overflow: 'hidden',
  textOverflow: 'ellipsis',
  wordBreak: 'break-word',
})

function fontSizeToSizeStyle(fontSize: number): Object | null {
  const height = {
    '12': 16,
    '13': 17,
    '14': 18,
    '15': 19,
    '18': 22,
    '24': 28,
  }[String(fontSize)]

  const _lineHeight = height ? `${height}px` : null
  return {
    fontSize,
    lineHeight: _lineHeight,
  }
}

let _darkMetaData = null
let _lightMetaData = null

const _metaData = (): {[K in TextType]: MetaType} => {
  const whiteNegative = {
    negative: globalColors.white,
    positive: globalColors.black,
  }

  const _blueLink = {
    negative: globalColors.white,
    positive: globalColors.blue,
  }
  return {
    Body: {
      colorForBackground: whiteNegative,
      fontSize: 14,
      styleOverride: globalStyles.fontRegular,
    },
    BodyBig: {
      colorForBackground: whiteNegative,
      fontSize: 15,
      styleOverride: globalStyles.fontSemibold,
    },
    BodyBigExtrabold: {
      colorForBackground: whiteNegative,
      fontSize: 15,
      styleOverride: globalStyles.fontExtrabold,
    },
    BodyBigLink: {
      colorForBackground: _blueLink,
      fontSize: 15,
      isLink: true,
      styleOverride: globalStyles.fontSemibold,
    },
    BodyExtrabold: {
      colorForBackground: whiteNegative,
      fontSize: 14,
      styleOverride: globalStyles.fontExtrabold,
    },
    BodyItalic: {
      colorForBackground: whiteNegative,
      fontSize: 14,
      styleOverride: {
        ...globalStyles.fontRegular,
        fontStyle: 'italic',
      },
    },
    BodyPrimaryLink: {
      colorForBackground: _blueLink,
      fontSize: 14,
      isLink: true,
      styleOverride: globalStyles.fontRegular,
    },
    BodySecondaryLink: {
      colorForBackground: {...whiteNegative, positive: globalColors.black_50},
      fontSize: 14,
      isLink: true,
      styleOverride: globalStyles.fontRegular,
    },
    BodySemibold: {
      colorForBackground: whiteNegative,
      fontSize: 14,
      styleOverride: globalStyles.fontSemibold,
    },
    BodySemiboldItalic: {
      colorForBackground: whiteNegative,
      fontSize: 14,
      styleOverride: {
        ...globalStyles.fontSemibold,
        fontStyle: 'italic',
      },
    },
    BodySemiboldLink: {
      colorForBackground: _blueLink,
      fontSize: 14,
      isLink: true,
      styleOverride: globalStyles.fontSemibold,
    },
    BodySmall: {
      colorForBackground: {
        ...whiteNegative,
        positive: globalColors.black_50,
      },
      fontSize: 13,
      styleOverride: globalStyles.fontRegular,
    },
    BodySmallBold: {
      colorForBackground: {
        ...whiteNegative,
        positive: globalColors.black_50,
      },
      fontSize: 13,
      styleOverride: globalStyles.fontBold,
    },
    BodySmallError: {
      colorForBackground: {...whiteNegative, positive: globalColors.red},
      fontSize: 13,
      styleOverride: globalStyles.fontRegular,
    },
    BodySmallExtrabold: {
      colorForBackground: {
        ...whiteNegative,
        positive: globalColors.black_50,
      },
      fontSize: 13,
      styleOverride: globalStyles.fontExtrabold,
    },
    BodySmallExtraboldSecondaryLink: {
      colorForBackground: {...whiteNegative, positive: globalColors.black_50},
      fontSize: 13,
      isLink: true,
      styleOverride: globalStyles.fontExtrabold,
    },
    BodySmallItalic: {
      colorForBackground: {...whiteNegative, positive: globalColors.black_50},
      fontSize: 13,
      styleOverride: {
        ...globalStyles.fontRegular,
        fontStyle: 'italic',
      },
    },
    BodySmallPrimaryLink: {
      colorForBackground: {...whiteNegative, positive: globalColors.blue},
      fontSize: 13,
      isLink: true,
      styleOverride: globalStyles.fontRegular,
    },
    BodySmallSecondaryLink: {
      colorForBackground: {...whiteNegative, positive: globalColors.black_50},
      fontSize: 13,
      isLink: true,
      styleOverride: globalStyles.fontRegular,
    },
    BodySmallSemibold: {
      colorForBackground: {...whiteNegative, positive: globalColors.black_50},
      fontSize: 13,
      styleOverride: globalStyles.fontSemibold,
    },
    BodySmallSemiboldItalic: {
      colorForBackground: {...whiteNegative, positive: globalColors.black_50},
      fontSize: 13,
      styleOverride: {...globalStyles.fontSemibold, fontStyle: 'italic'},
    },
    BodySmallSemiboldPrimaryLink: {
      colorForBackground: {...whiteNegative, positive: globalColors.blue},
      fontSize: 13,
      isLink: true,
      styleOverride: globalStyles.fontSemibold,
    },
    BodySmallSemiboldSecondaryLink: {
      colorForBackground: {...whiteNegative, positive: globalColors.black_50},
      fontSize: 13,
      isLink: true,
      styleOverride: {...globalStyles.fontSemibold, textDecoration: undefined},
    },
    BodySmallSuccess: {
      colorForBackground: {...whiteNegative, positive: globalColors.green},
      fontSize: 13,
      styleOverride: globalStyles.fontRegular,
    },
    BodySmallWallet: {
      colorForBackground: {...whiteNegative, positive: globalColors.purple},
      fontSize: 13,
      styleOverride: globalStyles.fontRegular,
    },
    BodyTiny: {
      colorForBackground: {...whiteNegative, positive: globalColors.black_50},
      fontSize: 12,
      styleOverride: globalStyles.fontRegular,
    },
    BodyTinyBold: {
      colorForBackground: {...whiteNegative, positive: globalColors.black_50},
      fontSize: 12,
      styleOverride: globalStyles.fontBold,
    },
    BodyTinyLink: {
      colorForBackground: {...whiteNegative, positive: globalColors.black_50},
      fontSize: 12,
      isLink: true,
      styleOverride: globalStyles.fontRegular,
    },
    BodyTinySemibold: {
      colorForBackground: {...whiteNegative, positive: globalColors.black_50},
      fontSize: 12,
      styleOverride: globalStyles.fontSemibold,
    },
    Header: {
      colorForBackground: whiteNegative,
      fontSize: 18,
      styleOverride: globalStyles.fontBold,
    },
    HeaderBig: {
      colorForBackground: whiteNegative,
      fontSize: 24,
      styleOverride: globalStyles.fontBold,
    },
    HeaderBigExtrabold: {
      colorForBackground: whiteNegative,
      fontSize: 24,
      styleOverride: globalStyles.fontExtrabold,
    },
    HeaderExtrabold: {
      colorForBackground: whiteNegative,
      fontSize: 18,
      styleOverride: globalStyles.fontExtrabold,
    },
    HeaderItalic: {
      colorForBackground: whiteNegative,
      fontSize: 18,
      styleOverride: {
        ...globalStyles.fontBold,
        fontStyle: 'italic',
      },
    },
    HeaderLink: {
      colorForBackground: _blueLink,
      fontSize: 18,
      isLink: true,
      styleOverride: globalStyles.fontBold,
    },
    Terminal: {
      colorForBackground: {
        negative: globalColors.blueLighter,
        positive: globalColors.blueLighter,
      },
      fontSize: 13,
      styleOverride: {
        ...globalStyles.fontTerminal,
        lineHeight: '20px',
      },
    },
    TerminalComment: {
      colorForBackground: {
        negative: globalColors.blueLighter_40,
        positive: globalColors.blueLighter_40,
      },
      fontSize: 13,
      styleOverride: {
        ...globalStyles.fontTerminal,
        lineHeight: '20px',
      },
    },
    TerminalEmpty: {
      colorForBackground: {
        negative: globalColors.blueLighter_40,
        positive: globalColors.blueLighter_40,
      },
      fontSize: 13,
      styleOverride: {
        ...globalStyles.fontTerminal,
        height: 20,
        lineHeight: '20px',
      },
    },
    TerminalInline: {
      colorForBackground: {...whiteNegative, positive: globalColors.darkBlue},
      fontSize: 13,
      styleOverride: {
        ...globalStyles.fontTerminal,
        backgroundColor: globalColors.blueLighter2,
        borderRadius: 2,
        display: 'inline-block',
        height: 17,
        lineHeight: '16px',
        padding: 2,
        wordWrap: 'break-word',
      },
    },
  }
}

<<<<<<< HEAD
const metaData = (): {[K in TextType]: MetaType} => {
  if (isDarkMode()) {
    _darkMetaData = _darkMetaData || _metaData()
    return _darkMetaData
  } else {
    _lightMetaData = _lightMetaData || _metaData()
    return _lightMetaData
  }
=======
const metaData: {[K in TextType]: MetaType} = {
  Body: {
    colorForBackground: whiteNegative,
    fontSize: 14,
    styleOverride: globalStyles.fontRegular,
  },
  BodyBig: {
    colorForBackground: whiteNegative,
    fontSize: 15,
    styleOverride: globalStyles.fontSemibold,
  },
  BodyBigExtrabold: {
    colorForBackground: whiteNegative,
    fontSize: 15,
    styleOverride: globalStyles.fontExtrabold,
  },
  BodyBigLink: {
    colorForBackground: _blueLink,
    fontSize: 15,
    isLink: true,
    styleOverride: globalStyles.fontSemibold,
  },
  BodyExtrabold: {
    colorForBackground: whiteNegative,
    fontSize: 14,
    styleOverride: globalStyles.fontExtrabold,
  },
  BodyItalic: {
    colorForBackground: whiteNegative,
    fontSize: 14,
    styleOverride: {
      ...globalStyles.fontRegular,
      fontStyle: 'italic',
    },
  },
  BodyPrimaryLink: {
    colorForBackground: _blueLink,
    fontSize: 14,
    isLink: true,
    styleOverride: globalStyles.fontRegular,
  },
  BodySecondaryLink: {
    colorForBackground: {...whiteNegative, positive: globalColors.black_50},
    fontSize: 14,
    isLink: true,
    styleOverride: globalStyles.fontRegular,
  },
  BodySemibold: {
    colorForBackground: whiteNegative,
    fontSize: 14,
    styleOverride: globalStyles.fontSemibold,
  },
  BodySemiboldItalic: {
    colorForBackground: whiteNegative,
    fontSize: 14,
    styleOverride: {
      ...globalStyles.fontSemibold,
      fontStyle: 'italic',
    },
  },
  BodySemiboldLink: {
    colorForBackground: _blueLink,
    fontSize: 14,
    isLink: true,
    styleOverride: globalStyles.fontSemibold,
  },
  BodySmall: {
    colorForBackground: {
      ...whiteNegative,
      positive: globalColors.black_50,
    },
    fontSize: 13,
    styleOverride: globalStyles.fontRegular,
  },
  BodySmallBold: {
    colorForBackground: {
      ...whiteNegative,
      positive: globalColors.black_50,
    },
    fontSize: 13,
    styleOverride: globalStyles.fontBold,
  },
  BodySmallError: {
    colorForBackground: {...whiteNegative, positive: globalColors.red},
    fontSize: 13,
    styleOverride: globalStyles.fontRegular,
  },
  BodySmallExtrabold: {
    colorForBackground: {
      ...whiteNegative,
      positive: globalColors.black_50,
    },
    fontSize: 13,
    styleOverride: globalStyles.fontExtrabold,
  },
  BodySmallExtraboldSecondaryLink: {
    colorForBackground: {...whiteNegative, positive: globalColors.black_50},
    fontSize: 13,
    isLink: true,
    styleOverride: globalStyles.fontExtrabold,
  },
  BodySmallItalic: {
    colorForBackground: {...whiteNegative, positive: globalColors.black_50},
    fontSize: 13,
    styleOverride: {
      ...globalStyles.fontRegular,
      fontStyle: 'italic',
    },
  },
  BodySmallPrimaryLink: {
    colorForBackground: {...whiteNegative, positive: globalColors.blue},
    fontSize: 13,
    isLink: true,
    styleOverride: globalStyles.fontRegular,
  },
  BodySmallSecondaryLink: {
    colorForBackground: {...whiteNegative, positive: globalColors.black_50},
    fontSize: 13,
    isLink: true,
    styleOverride: globalStyles.fontRegular,
  },
  BodySmallSemibold: {
    colorForBackground: {...whiteNegative, positive: globalColors.black_50},
    fontSize: 13,
    styleOverride: globalStyles.fontSemibold,
  },
  BodySmallSemiboldItalic: {
    colorForBackground: {...whiteNegative, positive: globalColors.black_50},
    fontSize: 13,
    styleOverride: {...globalStyles.fontSemibold, fontStyle: 'italic'},
  },
  BodySmallSemiboldPrimaryLink: {
    colorForBackground: {...whiteNegative, positive: globalColors.blue},
    fontSize: 13,
    isLink: true,
    styleOverride: globalStyles.fontSemibold,
  },
  BodySmallSemiboldSecondaryLink: {
    colorForBackground: {...whiteNegative, positive: globalColors.black_50},
    fontSize: 13,
    isLink: true,
    styleOverride: {...globalStyles.fontSemibold, textDecoration: undefined},
  },
  BodySmallSuccess: {
    colorForBackground: {...whiteNegative, positive: globalColors.green},
    fontSize: 13,
    styleOverride: globalStyles.fontRegular,
  },
  BodySmallWallet: {
    colorForBackground: {...whiteNegative, positive: globalColors.purple},
    fontSize: 13,
    styleOverride: globalStyles.fontRegular,
  },
  BodyTiny: {
    colorForBackground: {...whiteNegative, positive: globalColors.black_50},
    fontSize: 12,
    styleOverride: globalStyles.fontRegular,
  },
  BodyTinyBold: {
    colorForBackground: {...whiteNegative, positive: globalColors.black_50},
    fontSize: 12,
    styleOverride: globalStyles.fontBold,
  },
  BodyTinyLink: {
    colorForBackground: {...whiteNegative, positive: globalColors.black_50},
    fontSize: 12,
    isLink: true,
    styleOverride: globalStyles.fontRegular,
  },
  BodyTinySemibold: {
    colorForBackground: {...whiteNegative, positive: globalColors.black_50},
    fontSize: 12,
    styleOverride: globalStyles.fontSemibold,
  },
  Header: {
    colorForBackground: whiteNegative,
    fontSize: 18,
    styleOverride: globalStyles.fontBold,
  },
  HeaderBig: {
    colorForBackground: whiteNegative,
    fontSize: 24,
    styleOverride: globalStyles.fontBold,
  },
  HeaderBigExtrabold: {
    colorForBackground: whiteNegative,
    fontSize: 24,
    styleOverride: globalStyles.fontExtrabold,
  },
  HeaderExtrabold: {
    colorForBackground: whiteNegative,
    fontSize: 18,
    styleOverride: globalStyles.fontExtrabold,
  },
  HeaderItalic: {
    colorForBackground: whiteNegative,
    fontSize: 18,
    styleOverride: {
      ...globalStyles.fontBold,
      fontStyle: 'italic',
    },
  },
  HeaderLink: {
    colorForBackground: _blueLink,
    fontSize: 18,
    isLink: true,
    styleOverride: globalStyles.fontBold,
  },
  Terminal: {
    colorForBackground: {
      negative: globalColors.blueLighter,
      positive: globalColors.blueLighter,
    },
    fontSize: 13,
    styleOverride: {
      ...globalStyles.fontTerminal,
      lineHeight: '20px',
    },
  },
  TerminalComment: {
    colorForBackground: {
      negative: globalColors.blueLighter_40,
      positive: globalColors.blueLighter_40,
    },
    fontSize: 13,
    styleOverride: {
      ...globalStyles.fontTerminal,
      lineHeight: '20px',
    },
  },
  TerminalEmpty: {
    colorForBackground: {
      negative: globalColors.blueLighter_40,
      positive: globalColors.blueLighter_40,
    },
    fontSize: 13,
    styleOverride: {
      ...globalStyles.fontTerminal,
      height: 20,
      lineHeight: '20px',
    },
  },
  TerminalInline: {
    colorForBackground: {...whiteNegative, positive: globalColors.blueDarker},
    fontSize: 13,
    styleOverride: {
      ...globalStyles.fontTerminal,
      backgroundColor: globalColors.blueLighter2,
      borderRadius: 2,
      display: 'inline-block',
      height: 17,
      lineHeight: '16px',
      padding: 2,
      wordWrap: 'break-word',
    },
  },
>>>>>>> eebdff42
}

export {defaultColor, fontSizeToSizeStyle, lineClamp, metaData}<|MERGE_RESOLUTION|>--- conflicted
+++ resolved
@@ -39,9 +39,6 @@
   }
 }
 
-let _darkMetaData = null
-let _lightMetaData = null
-
 const _metaData = (): {[K in TextType]: MetaType} => {
   const whiteNegative = {
     negative: globalColors.white,
@@ -295,7 +292,7 @@
       },
     },
     TerminalInline: {
-      colorForBackground: {...whiteNegative, positive: globalColors.darkBlue},
+      colorForBackground: {...whiteNegative, positive: globalColors.blueDarker},
       fontSize: 13,
       styleOverride: {
         ...globalStyles.fontTerminal,
@@ -311,7 +308,9 @@
   }
 }
 
-<<<<<<< HEAD
+let _darkMetaData = null
+let _lightMetaData = null
+
 const metaData = (): {[K in TextType]: MetaType} => {
   if (isDarkMode()) {
     _darkMetaData = _darkMetaData || _metaData()
@@ -320,264 +319,6 @@
     _lightMetaData = _lightMetaData || _metaData()
     return _lightMetaData
   }
-=======
-const metaData: {[K in TextType]: MetaType} = {
-  Body: {
-    colorForBackground: whiteNegative,
-    fontSize: 14,
-    styleOverride: globalStyles.fontRegular,
-  },
-  BodyBig: {
-    colorForBackground: whiteNegative,
-    fontSize: 15,
-    styleOverride: globalStyles.fontSemibold,
-  },
-  BodyBigExtrabold: {
-    colorForBackground: whiteNegative,
-    fontSize: 15,
-    styleOverride: globalStyles.fontExtrabold,
-  },
-  BodyBigLink: {
-    colorForBackground: _blueLink,
-    fontSize: 15,
-    isLink: true,
-    styleOverride: globalStyles.fontSemibold,
-  },
-  BodyExtrabold: {
-    colorForBackground: whiteNegative,
-    fontSize: 14,
-    styleOverride: globalStyles.fontExtrabold,
-  },
-  BodyItalic: {
-    colorForBackground: whiteNegative,
-    fontSize: 14,
-    styleOverride: {
-      ...globalStyles.fontRegular,
-      fontStyle: 'italic',
-    },
-  },
-  BodyPrimaryLink: {
-    colorForBackground: _blueLink,
-    fontSize: 14,
-    isLink: true,
-    styleOverride: globalStyles.fontRegular,
-  },
-  BodySecondaryLink: {
-    colorForBackground: {...whiteNegative, positive: globalColors.black_50},
-    fontSize: 14,
-    isLink: true,
-    styleOverride: globalStyles.fontRegular,
-  },
-  BodySemibold: {
-    colorForBackground: whiteNegative,
-    fontSize: 14,
-    styleOverride: globalStyles.fontSemibold,
-  },
-  BodySemiboldItalic: {
-    colorForBackground: whiteNegative,
-    fontSize: 14,
-    styleOverride: {
-      ...globalStyles.fontSemibold,
-      fontStyle: 'italic',
-    },
-  },
-  BodySemiboldLink: {
-    colorForBackground: _blueLink,
-    fontSize: 14,
-    isLink: true,
-    styleOverride: globalStyles.fontSemibold,
-  },
-  BodySmall: {
-    colorForBackground: {
-      ...whiteNegative,
-      positive: globalColors.black_50,
-    },
-    fontSize: 13,
-    styleOverride: globalStyles.fontRegular,
-  },
-  BodySmallBold: {
-    colorForBackground: {
-      ...whiteNegative,
-      positive: globalColors.black_50,
-    },
-    fontSize: 13,
-    styleOverride: globalStyles.fontBold,
-  },
-  BodySmallError: {
-    colorForBackground: {...whiteNegative, positive: globalColors.red},
-    fontSize: 13,
-    styleOverride: globalStyles.fontRegular,
-  },
-  BodySmallExtrabold: {
-    colorForBackground: {
-      ...whiteNegative,
-      positive: globalColors.black_50,
-    },
-    fontSize: 13,
-    styleOverride: globalStyles.fontExtrabold,
-  },
-  BodySmallExtraboldSecondaryLink: {
-    colorForBackground: {...whiteNegative, positive: globalColors.black_50},
-    fontSize: 13,
-    isLink: true,
-    styleOverride: globalStyles.fontExtrabold,
-  },
-  BodySmallItalic: {
-    colorForBackground: {...whiteNegative, positive: globalColors.black_50},
-    fontSize: 13,
-    styleOverride: {
-      ...globalStyles.fontRegular,
-      fontStyle: 'italic',
-    },
-  },
-  BodySmallPrimaryLink: {
-    colorForBackground: {...whiteNegative, positive: globalColors.blue},
-    fontSize: 13,
-    isLink: true,
-    styleOverride: globalStyles.fontRegular,
-  },
-  BodySmallSecondaryLink: {
-    colorForBackground: {...whiteNegative, positive: globalColors.black_50},
-    fontSize: 13,
-    isLink: true,
-    styleOverride: globalStyles.fontRegular,
-  },
-  BodySmallSemibold: {
-    colorForBackground: {...whiteNegative, positive: globalColors.black_50},
-    fontSize: 13,
-    styleOverride: globalStyles.fontSemibold,
-  },
-  BodySmallSemiboldItalic: {
-    colorForBackground: {...whiteNegative, positive: globalColors.black_50},
-    fontSize: 13,
-    styleOverride: {...globalStyles.fontSemibold, fontStyle: 'italic'},
-  },
-  BodySmallSemiboldPrimaryLink: {
-    colorForBackground: {...whiteNegative, positive: globalColors.blue},
-    fontSize: 13,
-    isLink: true,
-    styleOverride: globalStyles.fontSemibold,
-  },
-  BodySmallSemiboldSecondaryLink: {
-    colorForBackground: {...whiteNegative, positive: globalColors.black_50},
-    fontSize: 13,
-    isLink: true,
-    styleOverride: {...globalStyles.fontSemibold, textDecoration: undefined},
-  },
-  BodySmallSuccess: {
-    colorForBackground: {...whiteNegative, positive: globalColors.green},
-    fontSize: 13,
-    styleOverride: globalStyles.fontRegular,
-  },
-  BodySmallWallet: {
-    colorForBackground: {...whiteNegative, positive: globalColors.purple},
-    fontSize: 13,
-    styleOverride: globalStyles.fontRegular,
-  },
-  BodyTiny: {
-    colorForBackground: {...whiteNegative, positive: globalColors.black_50},
-    fontSize: 12,
-    styleOverride: globalStyles.fontRegular,
-  },
-  BodyTinyBold: {
-    colorForBackground: {...whiteNegative, positive: globalColors.black_50},
-    fontSize: 12,
-    styleOverride: globalStyles.fontBold,
-  },
-  BodyTinyLink: {
-    colorForBackground: {...whiteNegative, positive: globalColors.black_50},
-    fontSize: 12,
-    isLink: true,
-    styleOverride: globalStyles.fontRegular,
-  },
-  BodyTinySemibold: {
-    colorForBackground: {...whiteNegative, positive: globalColors.black_50},
-    fontSize: 12,
-    styleOverride: globalStyles.fontSemibold,
-  },
-  Header: {
-    colorForBackground: whiteNegative,
-    fontSize: 18,
-    styleOverride: globalStyles.fontBold,
-  },
-  HeaderBig: {
-    colorForBackground: whiteNegative,
-    fontSize: 24,
-    styleOverride: globalStyles.fontBold,
-  },
-  HeaderBigExtrabold: {
-    colorForBackground: whiteNegative,
-    fontSize: 24,
-    styleOverride: globalStyles.fontExtrabold,
-  },
-  HeaderExtrabold: {
-    colorForBackground: whiteNegative,
-    fontSize: 18,
-    styleOverride: globalStyles.fontExtrabold,
-  },
-  HeaderItalic: {
-    colorForBackground: whiteNegative,
-    fontSize: 18,
-    styleOverride: {
-      ...globalStyles.fontBold,
-      fontStyle: 'italic',
-    },
-  },
-  HeaderLink: {
-    colorForBackground: _blueLink,
-    fontSize: 18,
-    isLink: true,
-    styleOverride: globalStyles.fontBold,
-  },
-  Terminal: {
-    colorForBackground: {
-      negative: globalColors.blueLighter,
-      positive: globalColors.blueLighter,
-    },
-    fontSize: 13,
-    styleOverride: {
-      ...globalStyles.fontTerminal,
-      lineHeight: '20px',
-    },
-  },
-  TerminalComment: {
-    colorForBackground: {
-      negative: globalColors.blueLighter_40,
-      positive: globalColors.blueLighter_40,
-    },
-    fontSize: 13,
-    styleOverride: {
-      ...globalStyles.fontTerminal,
-      lineHeight: '20px',
-    },
-  },
-  TerminalEmpty: {
-    colorForBackground: {
-      negative: globalColors.blueLighter_40,
-      positive: globalColors.blueLighter_40,
-    },
-    fontSize: 13,
-    styleOverride: {
-      ...globalStyles.fontTerminal,
-      height: 20,
-      lineHeight: '20px',
-    },
-  },
-  TerminalInline: {
-    colorForBackground: {...whiteNegative, positive: globalColors.blueDarker},
-    fontSize: 13,
-    styleOverride: {
-      ...globalStyles.fontTerminal,
-      backgroundColor: globalColors.blueLighter2,
-      borderRadius: 2,
-      display: 'inline-block',
-      height: 17,
-      lineHeight: '16px',
-      padding: 2,
-      wordWrap: 'break-word',
-    },
-  },
->>>>>>> eebdff42
 }
 
 export {defaultColor, fontSizeToSizeStyle, lineClamp, metaData}