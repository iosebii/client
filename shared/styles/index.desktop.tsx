import globalColors from './colors'
import * as SafeElectron from '../util/safe-electron.desktop'
import {isDarwin} from '../constants/platform'
import {resolveImageAsURL} from '../desktop/app/resolve-root.desktop'
import path from 'path'
import * as Shared from './shared'
import {isEmpty} from 'lodash-es'
import styleSheeCreateProxy from './style-sheet-proxy'
import * as CSS from './css'

type _Elem = Object | null | false | void
// CollapsibleStyle is a generic version of ?StylesMobile and family,
// slightly extended to support "isFoo && myStyle".
type CollapsibleStyle = _Elem | ReadonlyArray<_Elem>

const fontCommon = {
  WebkitFontSmoothing: 'antialiased',
  textRendering: 'optimizeLegibility',
}

const font = {
  fontBold: {
    ...fontCommon,
    fontFamily: 'Keybase',
    fontWeight: 700,
  },
  fontExtrabold: {
    ...fontCommon,
    fontFamily: 'Keybase',
    fontWeight: 800,
  },
  fontRegular: {
    ...fontCommon,
    fontFamily: 'Keybase',
    fontWeight: 500,
  },
  fontSemibold: {
    ...fontCommon,
    fontFamily: 'Keybase',
    fontWeight: 600,
  },
  fontTerminal: {
    ...fontCommon,
    fontFamily: 'Source Code Pro',
    fontWeight: 500,
  },
  fontTerminalSemibold: {
    ...fontCommon,
    fontFamily: 'Source Code Pro',
    fontWeight: 600,
  },
  italic: {
    fontStyle: 'italic',
  },
}

const util = {
  ...Shared.util({flexCommon: {display: 'flex'}}),
  loadingTextStyle: {
    backgroundColor: globalColors.greyLight,
    height: 16,
    marginBottom: Shared.globalMargins.tiny,
    marginTop: Shared.globalMargins.tiny,
  },
}

export const globalStyles = {
  ...font,
  ...util,
}

export const mobileStyles = {}
export const desktopStyles = {
  boxShadow: {boxShadow: `0 2px 5px 0 ${globalColors.black_20}`},
  clickable: {cursor: 'pointer'},
  editable: {cursor: 'text'},
  fadeOpacity: {transition: 'opacity .25s ease-in-out'},
  noSelect: {userSelect: 'none'},
  scrollable: {overflowY: 'auto'},
  windowDragging: {
    // allow frameless window dragging
    WebkitAppRegion: 'drag',
  },
  windowDraggingClickable: {
    // allow things in frameless regions to be clicked and not dragged
    WebkitAppRegion: 'no-drag',
  },
}

export const transition = (...properties: Array<string>) => ({
  transition: properties.map(p => `${p} 0.1s ease-out`).join(', '),
})

export const transitionColor = () => ({
  transition: 'background 0.2s linear',
})

export const backgroundURL = (...to: Array<string>) => {
  const goodPath = [...to]

  if (goodPath && goodPath.length) {
    const last = goodPath[goodPath.length - 1]
    const ext = path.extname(last)
    goodPath[goodPath.length - 1] = path.basename(last, ext)

    const images = [1, 2, 3].map(
      mult => `url('${resolveImageAsURL(...goodPath)}${mult === 1 ? '' : `@${mult}x`}${ext}') ${mult}x`
    )

    return `-webkit-image-set(${images.join(', ')})`
  }

  return ''
}

export const initDesktopStyles = () => {
  const head = document.head
  if (!head) {
    console.error('initDesktopStyles failed')
    return
  }
  const style = document.createElement('style')
  style.type = 'text/css'
  const css = Object.keys(globalColors).reduce((s, name) => {
    const color = globalColors[name]
    if (color) {
      return (
        s +
        `.color_${name} {color: ${color};}\n` +
        `.hover_color_${name}:hover {color: ${color};}\n` +
        `.hover_container:hover .hover_contained_color_${name} {color: ${color};}\n` +
        `.background_color_${name} {background-color: ${color};}\n` +
        `.hover_background_color_${name}:hover {background-color: ${color};}\n`
      )
    } else {
      return s
    }
  }, '')
  style.appendChild(document.createTextNode(css))
  head.appendChild(style)
}

export const styleSheetCreate = obj => styleSheeCreateProxy(obj, o => o)
// export const className = (name: string) => (name ? `${name}${isDarkMode() ? '_dark' : ''}` : name)
export const hairlineWidth = 1
<<<<<<< HEAD
export const collapseStyles = (styles: ReadonlyArray<CollapsibleStyle>): Object => {
=======
export const styleSheetCreate = (obj: Object) => obj
export const collapseStyles = (styles: ReadonlyArray<T.CollapsibleStyle>): Object | undefined => {
>>>>>>> defd5119
  // fast path for a single style that passes. Often we do stuff like
  // collapseStyle([styles.myStyle, this.props.something && {backgroundColor: 'red'}]), so in the false
  // case we can just take styles.myStyle and not render thrash
  const valid = styles.filter(Boolean)
  if (valid.length === 1) {
    const s = valid[0]
    if (typeof s === 'object') {
      return s as Object
    }
  }

  const flattenedStyles = styles.reduce(
    (a: Array<CollapsibleStyle>, e: CollapsibleStyle) => a.concat(e),
    []
  ) as Array<Object | null | false>
  const style = flattenedStyles.reduce<Object>((o, e) => (e ? {...o, ...e} : o), {})
  return isEmpty(style) ? undefined : style
}
export {isMobile, fileUIName, isIPhoneX, isIOS, isAndroid} from '../constants/platform'
export {
  globalMargins,
  backgroundModeToColor,
  backgroundModeToTextColor,
  platformStyles,
  padding,
} from './shared'

export {css as styledCss, keyframes as styledKeyframes} from '@emotion/core'
export {default as styled} from '@emotion/styled'
export {themed as globalColors} from './colors'
export const statusBarHeight = 0
export const borderRadius = 4
export {default as classNames} from 'classnames'
export type StylesCrossPlatform = CSS.StylesCrossPlatform
export const dimensionWidth = 0
export const dimensionHeight = 0
export const isDarkMode = () => isDarwin && SafeElectron.getSystemPreferences().isDarkMode()<|MERGE_RESOLUTION|>--- conflicted
+++ resolved
@@ -140,15 +140,11 @@
   head.appendChild(style)
 }
 
-export const styleSheetCreate = obj => styleSheeCreateProxy(obj, o => o)
+export const hairlineWidth = 1
+export const styleSheetCreate = (obj: Object) => styleSheeCreateProxy(obj, o => o)
+// dark mode aware classname
 // export const className = (name: string) => (name ? `${name}${isDarkMode() ? '_dark' : ''}` : name)
-export const hairlineWidth = 1
-<<<<<<< HEAD
-export const collapseStyles = (styles: ReadonlyArray<CollapsibleStyle>): Object => {
-=======
-export const styleSheetCreate = (obj: Object) => obj
-export const collapseStyles = (styles: ReadonlyArray<T.CollapsibleStyle>): Object | undefined => {
->>>>>>> defd5119
+export const collapseStyles = (styles: ReadonlyArray<CollapsibleStyle>): Object | undefined => {
   // fast path for a single style that passes. Often we do stuff like
   // collapseStyle([styles.myStyle, this.props.something && {backgroundColor: 'red'}]), so in the false
   // case we can just take styles.myStyle and not render thrash
