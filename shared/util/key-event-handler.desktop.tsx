import * as React from 'react'

type GlobalProps = {
<<<<<<< HEAD
  children: React.ReactNode | null
=======
  children: React.ReactNode
>>>>>>> 7c44d762
}

type Props = {
  onKeyDown?: (ev: KeyboardEvent) => void
  onKeyPress?: (ev: KeyboardEvent) => void
<<<<<<< HEAD
  children: React.ReactNode | null
=======
  children: React.ReactNode
>>>>>>> 7c44d762
}

type HandlerProps = {
  add: (receiver: KeyEventHandler) => void
  remove: (receiver: KeyEventHandler) => void
}

const KeyEventContext = React.createContext<HandlerProps>({
  add: () => {},
  remove: () => {},
})

const KeyEventHandlerWrapper = (props: Props) => (
  <KeyEventContext.Consumer>
    {({add, remove}) => <KeyEventHandler {...props} add={add} remove={remove} />}
  </KeyEventContext.Consumer>
)

class KeyEventHandler extends React.Component<Props & HandlerProps> {
  componentDidMount = () => {
    this.props.add(this)
  }

  componentWillUnmount = () => {
    this.props.remove(this)
  }

  onKeyDown = ev => {
    this.props.onKeyDown && this.props.onKeyDown(ev)
  }

  onKeyPress = ev => {
    this.props.onKeyPress && this.props.onKeyPress(ev)
  }

  render = () => {
    return this.props.children
  }
}

class GlobalKeyEventHandler extends React.Component<GlobalProps> {
  _stack: Array<KeyEventHandler> = []

  componentDidMount = () => {
    const body = document.body
    if (!body) {
      return
    }
    body.addEventListener('keydown', this._handleKeyDown)
    body.addEventListener('keypress', this._handleKeyPress)
  }

  componentWillUnmount = () => {
    const body = document.body
    if (!body) {
      return
    }
    body.removeEventListener('keydown', this._handleKeyDown)
    body.removeEventListener('keypress', this._handleKeyPress)
  }

  _topHandler = () => {
    if (this._stack.length === 0) {
      return null
    }
    return this._stack[this._stack.length - 1]
  }

  _handleKeyDown = (ev: KeyboardEvent) => {
    const top = this._topHandler()
    top && top.onKeyDown(ev)
  }

  _handleKeyPress = (ev: KeyboardEvent) => {
    const top = this._topHandler()
    top && top.onKeyPress(ev)
  }

  add = (receiver: KeyEventHandler) => {
    this._stack.push(receiver)
  }

  remove = (receiver: KeyEventHandler) => {
    const idx = this._stack.indexOf(receiver)
    if (idx !== -1) {
      this._stack.splice(idx, 1)
    }
  }

  render = () => (
    <KeyEventContext.Provider value={{add: this.add, remove: this.remove}}>
      {this.props.children}
    </KeyEventContext.Provider>
  )
}

type EscapeHandlerProps = {
  onESC: () => void | null
  children: React.ElementType | null
}

const handleESC = (onESC: () => void | null, ev: KeyboardEvent) => {
  if (ev.key !== 'Escape') {
    return
  }
  onESC && onESC()
}

const EscapeHandler = (props: EscapeHandlerProps) => (
  <KeyEventHandlerWrapper onKeyDown={ev => handleESC(props.onESC, ev)} children={props.children} />
)

export {GlobalKeyEventHandler, KeyEventHandlerWrapper as KeyEventHandler, EscapeHandler}<|MERGE_RESOLUTION|>--- conflicted
+++ resolved
@@ -1,21 +1,13 @@
 import * as React from 'react'
 
 type GlobalProps = {
-<<<<<<< HEAD
-  children: React.ReactNode | null
-=======
   children: React.ReactNode
->>>>>>> 7c44d762
 }
 
 type Props = {
   onKeyDown?: (ev: KeyboardEvent) => void
   onKeyPress?: (ev: KeyboardEvent) => void
-<<<<<<< HEAD
-  children: React.ReactNode | null
-=======
   children: React.ReactNode
->>>>>>> 7c44d762
 }
 
 type HandlerProps = {
