--- conflicted
+++ resolved
@@ -13,11 +13,7 @@
   outOfDateBanner: boolean
   plansEnabled: boolean
   proofProviders: boolean
-<<<<<<< HEAD
   resetPipeline: boolean
-  sbsContacts: boolean
-=======
->>>>>>> 32fc9b7c
   stellarExternalPartners: boolean
   lagRadar: boolean
 }
