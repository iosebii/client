--- conflicted
+++ resolved
@@ -17,11 +17,6 @@
 })
 
 export default compose(
-<<<<<<< HEAD
-  connect(mapStateToProps, mapDispatchToProps, mergeProps),
-  // $FlowIssue TODO
-=======
   connect(mapStateToProps, mapDispatchToProps, (s, d, o) => ({...s, ...d, ...o})),
->>>>>>> 88815479
   setDisplayName('AssetInput')
 )(AssetInput)