--- conflicted
+++ resolved
@@ -56,13 +56,8 @@
 		Common: Common{
 			Version: Version1Str,
 		},
-<<<<<<< HEAD
 		PerPathConfigs: map[string]PerPathConfigV1{
 			"/": PerPathConfigV1{
-=======
-		ACLs: map[string]AccessControlV1{
-			"/": {
->>>>>>> ef416b15
 				AnonymousPermissions: "read,list",
 			},
 		},
