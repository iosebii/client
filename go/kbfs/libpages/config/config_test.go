--- conflicted
+++ resolved
@@ -21,13 +21,8 @@
 			"alice": generateBcryptPasswordHashForTestOrBust(t, "12345"),
 			"bob":   generateSHA256PasswordHashForTestOrBust(t, "54321"),
 		},
-<<<<<<< HEAD
 		PerPathConfigs: map[string]PerPathConfigV1{
 			"/alice-and-bob": PerPathConfigV1{
-=======
-		ACLs: map[string]AccessControlV1{
-			"/alice-and-bob": {
->>>>>>> ef416b15
 				WhitelistAdditionalPermissions: map[string]string{
 					"alice": PermReadAndList,
 					"bob":   PermRead,
