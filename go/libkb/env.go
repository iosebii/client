// Copyright 2015 Keybase, Inc. All rights reserved. Use of
// this source code is governed by the included BSD license.

package libkb

import (
	"fmt"
	"os"
	"os/user"
	"path/filepath"
	"runtime"
	"strconv"
	"strings"
	"sync"
	"time"

	logger "github.com/keybase/client/go/logger"
	keybase1 "github.com/keybase/client/go/protocol/keybase1"
	"github.com/keybase/client/go/systemd"
	"github.com/syndtr/goleveldb/leveldb/opt"
)

type NullConfiguration struct{}

func (n NullConfiguration) GetHome() string                                                { return "" }
func (n NullConfiguration) GetMobileSharedHome() string                                    { return "" }
func (n NullConfiguration) GetServerURI() (string, error)                                  { return "", nil }
func (n NullConfiguration) GetConfigFilename() string                                      { return "" }
func (n NullConfiguration) GetUpdaterConfigFilename() string                               { return "" }
func (n NullConfiguration) GetDeviceCloneStateFilename() string                            { return "" }
func (n NullConfiguration) GetSessionFilename() string                                     { return "" }
func (n NullConfiguration) GetDbFilename() string                                          { return "" }
func (n NullConfiguration) GetChatDbFilename() string                                      { return "" }
func (n NullConfiguration) GetPvlKitFilename() string                                      { return "" }
func (n NullConfiguration) GetParamProofKitFilename() string                               { return "" }
func (n NullConfiguration) GetExternalURLKitFilename() string                              { return "" }
func (n NullConfiguration) GetProveBypass() (bool, bool)                                   { return false, false }
func (n NullConfiguration) GetUsername() NormalizedUsername                                { return NormalizedUsername("") }
func (n NullConfiguration) GetEmail() string                                               { return "" }
func (n NullConfiguration) GetUpgradePerUserKey() (bool, bool)                             { return false, false }
func (n NullConfiguration) GetProxy() string                                               { return "" }
func (n NullConfiguration) GetProxyType() string                                           { return "" }
func (n NullConfiguration) IsCertPinningEnabled() bool                                     { return true }
func (n NullConfiguration) GetGpgHome() string                                             { return "" }
func (n NullConfiguration) GetBundledCA(h string) string                                   { return "" }
func (n NullConfiguration) GetUserCacheMaxAge() (time.Duration, bool)                      { return 0, false }
func (n NullConfiguration) GetProofCacheSize() (int, bool)                                 { return 0, false }
func (n NullConfiguration) GetProofCacheLongDur() (time.Duration, bool)                    { return 0, false }
func (n NullConfiguration) GetProofCacheMediumDur() (time.Duration, bool)                  { return 0, false }
func (n NullConfiguration) GetProofCacheShortDur() (time.Duration, bool)                   { return 0, false }
func (n NullConfiguration) GetLinkCacheSize() (int, bool)                                  { return 0, false }
func (n NullConfiguration) GetLinkCacheCleanDur() (time.Duration, bool)                    { return 0, false }
func (n NullConfiguration) GetUPAKCacheSize() (int, bool)                                  { return 0, false }
func (n NullConfiguration) GetUIDMapFullNameCacheSize() (int, bool)                        { return 0, false }
func (n NullConfiguration) GetPayloadCacheSize() (int, bool)                               { return 0, false }
func (n NullConfiguration) GetMerkleKIDs() []string                                        { return nil }
func (n NullConfiguration) GetCodeSigningKIDs() []string                                   { return nil }
func (n NullConfiguration) GetPinentry() string                                            { return "" }
func (n NullConfiguration) GetUID() (ret keybase1.UID)                                     { return }
func (n NullConfiguration) GetGpg() string                                                 { return "" }
func (n NullConfiguration) GetGpgOptions() []string                                        { return nil }
func (n NullConfiguration) GetPGPFingerprint() *PGPFingerprint                             { return nil }
func (n NullConfiguration) GetSecretKeyringTemplate() string                               { return "" }
func (n NullConfiguration) GetSalt() []byte                                                { return nil }
func (n NullConfiguration) GetSocketFile() string                                          { return "" }
func (n NullConfiguration) GetPidFile() string                                             { return "" }
func (n NullConfiguration) GetStandalone() (bool, bool)                                    { return false, false }
func (n NullConfiguration) GetLocalRPCDebug() string                                       { return "" }
func (n NullConfiguration) GetTimers() string                                              { return "" }
func (n NullConfiguration) GetDeviceID() keybase1.DeviceID                                 { return "" }
func (n NullConfiguration) GetDeviceIDForUsername(un NormalizedUsername) keybase1.DeviceID { return "" }
func (n NullConfiguration) GetDeviceIDForUID(u keybase1.UID) keybase1.DeviceID             { return "" }
func (n NullConfiguration) GetProxyCACerts() ([]string, error)                             { return nil, nil }
func (n NullConfiguration) GetUsernameForUID(u keybase1.UID) NormalizedUsername {
	return NormalizedUsername("")
}
func (n NullConfiguration) GetUIDForUsername(u NormalizedUsername) keybase1.UID {
	return keybase1.UID("")
}
func (n NullConfiguration) GetAutoFork() (bool, bool)                       { return false, false }
func (n NullConfiguration) GetRunMode() (RunMode, error)                    { return NoRunMode, nil }
func (n NullConfiguration) GetNoAutoFork() (bool, bool)                     { return false, false }
func (n NullConfiguration) GetLogFile() string                              { return "" }
func (n NullConfiguration) GetEKLogFile() string                            { return "" }
func (n NullConfiguration) GetUseDefaultLogFile() (bool, bool)              { return false, false }
func (n NullConfiguration) GetUseRootConfigFile() (bool, bool)              { return false, false }
func (n NullConfiguration) GetLogPrefix() string                            { return "" }
func (n NullConfiguration) GetScraperTimeout() (time.Duration, bool)        { return 0, false }
func (n NullConfiguration) GetAPITimeout() (time.Duration, bool)            { return 0, false }
func (n NullConfiguration) GetTorMode() (TorMode, error)                    { return TorNone, nil }
func (n NullConfiguration) GetTorHiddenAddress() string                     { return "" }
func (n NullConfiguration) GetTorProxy() string                             { return "" }
func (n NullConfiguration) GetUpdatePreferenceAuto() (bool, bool)           { return false, false }
func (n NullConfiguration) GetUpdatePreferenceSnoozeUntil() keybase1.Time   { return keybase1.Time(0) }
func (n NullConfiguration) GetUpdateLastChecked() keybase1.Time             { return keybase1.Time(0) }
func (n NullConfiguration) GetUpdatePreferenceSkip() string                 { return "" }
func (n NullConfiguration) GetUpdateURL() string                            { return "" }
func (n NullConfiguration) GetUpdateDisabled() (bool, bool)                 { return false, false }
func (n NullConfiguration) GetVDebugSetting() string                        { return "" }
func (n NullConfiguration) GetLocalTrackMaxAge() (time.Duration, bool)      { return 0, false }
func (n NullConfiguration) GetGregorURI() string                            { return "" }
func (n NullConfiguration) GetGregorSaveInterval() (time.Duration, bool)    { return 0, false }
func (n NullConfiguration) GetGregorPingInterval() (time.Duration, bool)    { return 0, false }
func (n NullConfiguration) GetGregorPingTimeout() (time.Duration, bool)     { return 0, false }
func (n NullConfiguration) GetChatDelivererInterval() (time.Duration, bool) { return 0, false }
func (n NullConfiguration) GetGregorDisabled() (bool, bool)                 { return false, false }
func (n NullConfiguration) GetSecretStorePrimingDisabled() (bool, bool)     { return false, false }
func (n NullConfiguration) GetMountDir() string                             { return "" }
func (n NullConfiguration) GetMountDirDefault() string                      { return "" }
func (n NullConfiguration) GetBGIdentifierDisabled() (bool, bool)           { return false, false }
func (n NullConfiguration) GetFeatureFlags() (FeatureFlags, error)          { return FeatureFlags{}, nil }
func (n NullConfiguration) GetAppType() AppType                             { return NoAppType }
func (n NullConfiguration) IsMobileExtension() (bool, bool)                 { return false, false }
func (n NullConfiguration) GetSlowGregorConn() (bool, bool)                 { return false, false }
func (n NullConfiguration) GetReadDeletedSigChain() (bool, bool)            { return false, false }
func (n NullConfiguration) GetRememberPassphrase() (bool, bool)             { return false, false }
func (n NullConfiguration) GetLevelDBNumFiles() (int, bool)                 { return 0, false }
func (n NullConfiguration) GetChatInboxSourceLocalizeThreads() (int, bool)  { return 1, false }
func (n NullConfiguration) GetAttachmentHTTPStartPort() (int, bool)         { return 0, false }
func (n NullConfiguration) GetAttachmentDisableMulti() (bool, bool)         { return false, false }
func (n NullConfiguration) GetDisableTeamAuditor() (bool, bool)             { return false, false }
func (n NullConfiguration) GetDisableMerkleAuditor() (bool, bool)           { return false, false }
func (n NullConfiguration) GetDisableSearchIndexer() (bool, bool)           { return false, false }
func (n NullConfiguration) GetDisableBgConvLoader() (bool, bool)            { return false, false }
func (n NullConfiguration) GetDisableTeamBoxAuditor() (bool, bool)          { return false, false }
func (n NullConfiguration) GetEnableBotLiteMode() (bool, bool)              { return false, false }
func (n NullConfiguration) GetExtraNetLogging() (bool, bool)                { return false, false }
func (n NullConfiguration) GetForceLinuxKeyring() (bool, bool)              { return false, false }
func (n NullConfiguration) GetForceSecretStoreFile() (bool, bool)           { return false, false }
func (n NullConfiguration) GetChatOutboxStorageEngine() string              { return "" }
func (n NullConfiguration) GetBug3964RepairTime(NormalizedUsername) (time.Time, error) {
	return time.Time{}, nil
}
func (n NullConfiguration) GetUserConfig() (*UserConfig, error) { return nil, nil }
func (n NullConfiguration) GetUserConfigForUsername(s NormalizedUsername) (*UserConfig, error) {
	return nil, nil
}
func (n NullConfiguration) GetGString(string) string          { return "" }
func (n NullConfiguration) GetString(string) string           { return "" }
func (n NullConfiguration) GetBool(string, bool) (bool, bool) { return false, false }

func (n NullConfiguration) GetAllUsernames() (NormalizedUsername, []NormalizedUsername, error) {
	return NormalizedUsername(""), nil, nil
}
func (n NullConfiguration) GetAllUserConfigs() (*UserConfig, []UserConfig, error) {
	return nil, nil, nil
}

func (n NullConfiguration) GetDebug() (bool, bool) {
	return false, false
}
func (n NullConfiguration) GetDisplayRawUntrustedOutput() (bool, bool) {
	return false, false
}
func (n NullConfiguration) GetLogFormat() string {
	return ""
}
func (n NullConfiguration) GetAPIDump() (bool, bool) {
	return false, false
}
func (n NullConfiguration) GetNoPinentry() (bool, bool) {
	return false, false
}

func (n NullConfiguration) GetStringAtPath(string) (string, bool) {
	return "", false
}
func (n NullConfiguration) GetInterfaceAtPath(string) (interface{}, error) {
	return nil, nil
}

func (n NullConfiguration) GetBoolAtPath(string) (bool, bool) {
	return false, false
}

func (n NullConfiguration) GetIntAtPath(string) (int, bool) {
	return 0, false
}

func (n NullConfiguration) GetNullAtPath(string) bool {
	return false
}

func (n NullConfiguration) GetSecurityAccessGroupOverride() (bool, bool) {
	return false, false
}

type TestParameters struct {
	ConfigFilename   string
	Home             string
	MobileSharedHome string
	GPG              string
	GPGHome          string
	GPGOptions       []string
	Debug            bool
	// Whether we are in Devel Mode
	Devel bool
	// If we're in dev mode, the name for this test, with a random
	// suffix.
	DevelName                string
	RuntimeDir               string
	DisableUpgradePerUserKey bool
	EnvironmentFeatureFlags  FeatureFlags

	// set to true to use production run mode in tests
	UseProductionRunMode bool

	// whether LogoutIfRevoked check should be skipped to avoid races
	// during resets.
	SkipLogoutIfRevokedCheck bool

	// On if, in test, we want to skip sending system chat messages
	SkipSendingSystemChatMessages bool

	// If we need to use the real clock for NIST generation (as in really
	// whacky tests liks TestRekey).
	UseTimeClockForNISTs bool

	// TeamNoHeadMerkleStore is used for testing to emulate older clients
	// that didn't store the head merkle sequence to team chain state. We
	// have an upgrade path in the code that we'd like to test.
	TeamNoHeadMerkleStore bool

	// TeamSkipAudit is on because some team chains are "canned" and therefore
	// might point off of the merkle sequence in the database. So it's just
	// easiest to skip the audit in those cases.
	TeamSkipAudit bool

	// NoGregor is on if we want to test the service without any gregor conection
	NoGregor bool

	// TeamAuditParams can be customized if we want to control the behavior
	// of audits deep in a test
	TeamAuditParams *TeamAuditParams

	// Toggle if we want to try to 'prime' the secret store before using it.
	SecretStorePrimingDisabled bool
}

func (tp TestParameters) GetDebug() (bool, bool) {
	if tp.Debug {
		return true, true
	}
	return false, false
}

func (tp TestParameters) GetNoGregor() (bool, bool) {
	if tp.NoGregor {
		return true, true
	}
	return false, false
}

func (tp TestParameters) GetSecretStorePrimingDisabled() (bool, bool) {
	if tp.SecretStorePrimingDisabled {
		return true, true
	}
	return false, false
}

type Env struct {
	sync.RWMutex
	cmd           CommandLine
	config        ConfigReader
	HomeFinder    HomeFinder
	writer        ConfigWriter
	Test          *TestParameters
	updaterConfig UpdaterConfigReader
}

func (e *Env) GetConfig() ConfigReader {
	e.RLock()
	defer e.RUnlock()
	return e.config
}

func (e *Env) GetConfigWriter() ConfigWriter {
	e.RLock()
	defer e.RUnlock()
	return e.writer
}

func (e *Env) SetCommandLine(cmd CommandLine) {
	e.Lock()
	defer e.Unlock()
	e.cmd = cmd
}

func (e *Env) GetCommandLine() CommandLine {
	e.RLock()
	defer e.RUnlock()
	return e.cmd
}

func (e *Env) SetConfig(r ConfigReader, w ConfigWriter) {
	e.Lock()
	defer e.Unlock()
	e.config = r
	e.writer = w
}

func (e *Env) SetUpdaterConfig(r UpdaterConfigReader) {
	e.Lock()
	defer e.Unlock()
	e.updaterConfig = r
}

func (e *Env) GetUpdaterConfig() UpdaterConfigReader {
	e.RLock()
	defer e.RUnlock()
	return e.updaterConfig
}

func (e *Env) GetOldMountDirDefault() string {
	switch RuntimeGroup() {
	case keybase1.RuntimeGroup_LINUXLIKE:
		return filepath.Join(e.GetDataDir(), "fs")
	default:
		return e.GetMountDirDefault()
	}
}

func (e *Env) GetMountDirDefault() string {
	switch RuntimeGroup() {
	case keybase1.RuntimeGroup_DARWINLIKE:
		volumes := "/Volumes"
		user, err := user.Current()
		if err != nil {
			panic(fmt.Sprintf("Couldn't get current user: %+v", err))
		}
		var runmodeName string
		switch e.GetRunMode() {
		case DevelRunMode:
			runmodeName = "KeybaseDevel"
		case StagingRunMode:
			runmodeName = "KeybaseStaging"
		case ProductionRunMode:
			runmodeName = "Keybase"
		default:
			panic("Invalid run mode")
		}
		return filepath.Join(volumes, fmt.Sprintf(
			"%s (%s)", runmodeName, user.Username))
	case keybase1.RuntimeGroup_LINUXLIKE:
		return filepath.Join(e.GetRuntimeDir(), "kbfs")
	// kbfsdokan depends on an empty default
	case keybase1.RuntimeGroup_WINDOWSLIKE:
		return ""
	default:
		return filepath.Join(e.GetRuntimeDir(), "kbfs")
	}
}

func (e *Env) GetMountDir() (string, error) {
	return e.GetString(
		func() string { return e.cmd.GetMountDir() },
		func() string { return os.Getenv("KEYBASE_MOUNTDIR") },
		func() string { return e.GetConfig().GetMountDir() },
		func() string { return e.GetMountDirDefault() },
	), nil
}

func NewEnv(cmd CommandLine, config ConfigReader, getLog LogGetter) *Env {
	return newEnv(cmd, config, runtime.GOOS, getLog)
}

func newEnv(cmd CommandLine, config ConfigReader, osname string, getLog LogGetter) *Env {
	if cmd == nil {
		cmd = NullConfiguration{}
	}
	if config == nil {
		config = NullConfiguration{}
	}
	e := Env{cmd: cmd, config: config, Test: &TestParameters{}}

	e.HomeFinder = NewHomeFinder("keybase",
		func() string { return e.getHomeFromTestOrCmd() },
		func() string { return e.GetConfig().GetHome() },
		func() string { return e.getMobileSharedHomeFromCmdOrConfig() },
		osname,
		func() RunMode { return e.GetRunMode() },
		getLog,
		os.Getenv)
	return &e
}

func (e *Env) getHomeFromTestOrCmd() string {
	return e.GetString(
		func() string { return e.Test.Home },
		func() string { return e.cmd.GetHome() },
	)
}

func (e *Env) getMobileSharedHomeFromCmdOrConfig() string {
	return e.GetString(
		func() string { return e.Test.MobileSharedHome },
		func() string { return e.cmd.GetMobileSharedHome() },
		func() string { return e.GetConfig().GetMobileSharedHome() },
	)
}

func (e *Env) GetHome() string             { return e.HomeFinder.Home(false) }
func (e *Env) GetMobileSharedHome() string { return e.HomeFinder.MobileSharedHome(false) }
func (e *Env) GetConfigDir() string        { return e.HomeFinder.ConfigDir() }
func (e *Env) GetCacheDir() string         { return e.HomeFinder.CacheDir() }
func (e *Env) GetSharedCacheDir() string   { return e.HomeFinder.SharedCacheDir() }
func (e *Env) GetSandboxCacheDir() string  { return e.HomeFinder.SandboxCacheDir() }
func (e *Env) GetDataDir() string          { return e.HomeFinder.DataDir() }
func (e *Env) GetSharedDataDir() string    { return e.HomeFinder.SharedDataDir() }
func (e *Env) GetLogDir() string           { return e.HomeFinder.LogDir() }

func (e *Env) SendSystemChatMessages() bool {
	return !e.Test.SkipSendingSystemChatMessages
}

func (e *Env) UseTimeClockForNISTs() bool {
	return e.Test.UseTimeClockForNISTs
}

func (e *Env) GetRuntimeDir() string {
	return e.GetString(
		func() string { return e.Test.RuntimeDir },
		func() string { return e.HomeFinder.RuntimeDir() },
	)
}

func (e *Env) GetInfoDir() string {
	return e.GetString(
		func() string { return e.Test.RuntimeDir }, // needed for systests
		func() string { return e.HomeFinder.InfoDir() },
	)
}

func (e *Env) GetServiceSpawnDir() (string, error) { return e.HomeFinder.ServiceSpawnDir() }

func (e *Env) getEnvInt(s string) (int, bool) {
	v := os.Getenv(s)
	if len(v) > 0 {
		tmp, err := strconv.ParseInt(v, 0, 64)
		if err == nil {
			return int(tmp), true
		}
	}
	return 0, false
}

func (e *Env) getEnvPath(s string) []string {
	if tmp := os.Getenv(s); len(tmp) != 0 {
		return strings.Split(tmp, ":")
	}
	return nil
}

func (e *Env) getEnvBool(s string) (bool, bool) {
	return getEnvBool(s)
}

func getEnvBool(s string) (bool, bool) {
	tmp := os.Getenv(s)
	if len(tmp) == 0 {
		return false, false
	}
	tmp = strings.ToLower(tmp)
	if tmp == "0" || tmp[0] == byte('n') {
		return false, true
	}
	return true, true
}

func (e *Env) getEnvDuration(s string) (time.Duration, bool) {
	d, err := time.ParseDuration(os.Getenv(s))
	if err != nil {
		return 0, false
	}
	return d, true
}

func (e *Env) GetString(flist ...(func() string)) string {
	var ret string
	for _, f := range flist {
		ret = f()
		if len(ret) > 0 {
			break
		}
	}
	return ret
}

func (e *Env) getPGPFingerprint(flist ...(func() *PGPFingerprint)) *PGPFingerprint {
	for _, f := range flist {
		if ret := f(); ret != nil {
			return ret
		}
	}
	return nil
}

func (e *Env) GetBool(def bool, flist ...func() (bool, bool)) bool {
	for _, f := range flist {
		if val, isSet := f(); isSet {
			return val
		}
	}
	return def
}

type NegBoolFunc struct {
	neg bool
	f   func() (bool, bool)
}

// GetNegBool gets a negatable bool.  You can give it a list of functions,
// and also possible negations for those functions.
func (e *Env) GetNegBool(def bool, flist []NegBoolFunc) bool {
	for _, f := range flist {
		if val, isSet := f.f(); isSet {
			return (val != f.neg)
		}
	}
	return def
}

func (e *Env) GetInt(def int, flist ...func() (int, bool)) int {
	for _, f := range flist {
		if val, isSet := f(); isSet {
			return val
		}
	}
	return def
}

func (e *Env) GetDuration(def time.Duration, flist ...func() (time.Duration, bool)) time.Duration {
	for _, f := range flist {
		if val, isSet := f(); isSet {
			return val
		}
	}
	return def
}

func (e *Env) GetServerURI() (string, error) {
	// appveyor and os x travis CI set server URI, so need to
	// check for test flag here in order for production api endpoint
	// tests to pass.
	if e.Test.UseProductionRunMode {
		server, e := ServerLookup(e, e.GetRunMode())
		if e != nil {
			return "", nil
		}
		return server, nil
	}

	serverURI := e.GetString(
		func() string {
			serverURI, err := e.cmd.GetServerURI()
			if err != nil {
				return ""
			}
			return serverURI
		},
		func() string { return os.Getenv("KEYBASE_SERVER_URI") },
		func() string {
			serverURI, err := e.GetConfig().GetServerURI()
			if err != nil {
				return ""
			}
			return serverURI
		},
		func() string {
			serverURI, err := ServerLookup(e, e.GetRunMode())
			if err != nil {
				return ""
			}
			return serverURI
		},
	)

	if serverURI == "" {
		return "", fmt.Errorf("Env failed to read a server URI from any source!")
	}
	return serverURI, nil
}

func (e *Env) GetUseRootConfigFile() bool {
	return e.GetBool(false, e.cmd.GetUseRootConfigFile)
}

func (e *Env) GetRootRedirectorMount() (string, error) {
	switch RuntimeGroup() {
	case keybase1.RuntimeGroup_LINUXLIKE, keybase1.RuntimeGroup_DARWINLIKE:
		return "/keybase", nil
	default:
		return "", fmt.Errorf("Root redirector mount unknown on this system.")
	}
}

func (e *Env) GetRootConfigDirectory() (string, error) {
	// NOTE: If this ever changes to more than one level deep, the configure
	// redirector CLI command needs to be updated to update the permissions
	// back to 0644 for all the created directories, or other processes won't
	// be able to read them.
	// Alternatively, we could package a blank config.json in that directory,
	// but we can't rely on that for other packages.
	switch RuntimeGroup() {
	case keybase1.RuntimeGroup_LINUXLIKE:
		return "/etc/keybase/", nil
	default:
		return "", fmt.Errorf("Root config directory unknown on this system")
	}
}

func (e *Env) GetRootConfigFilename() (string, error) {
	dir, err := e.GetRootConfigDirectory()
	if err != nil {
		return "", err
	}
	return filepath.Join(dir, "config.json"), nil
}

func (e *Env) GetEnvFileDir() (string, error) {
	switch RuntimeGroup() {
	case keybase1.RuntimeGroup_LINUXLIKE:
		// Do not respect $XDG_CONFIG_HOME due to debian systemd 229 not supporting %E
		// see keybase.service systemd unit
		return filepath.Join(e.GetHome(), ".config", "keybase"), nil
	default:
		return "", fmt.Errorf("No envfiledir for %s.", runtime.GOOS)
	}
}

func (e *Env) GetEnvfileName() (string, error) {
	dir, err := e.GetEnvFileDir()
	if err != nil {
		return "", err
	}
	return filepath.Join(dir, "keybase.autogen.env"), nil
}

func (e *Env) GetOverrideEnvfileName() (string, error) {
	dir, err := e.GetEnvFileDir()
	if err != nil {
		return "", err
	}
	return filepath.Join(dir, "keybase.env"), nil
}

func (e *Env) GetConfigFilename() string {
	return e.GetString(
		func() string {
			if e.GetUseRootConfigFile() {
				ret, err := e.GetRootConfigFilename()
				if err != nil {
					return ""
				}
				return ret
			}
			return ""
		},
		func() string { return e.Test.ConfigFilename },
		func() string { return e.cmd.GetConfigFilename() },
		func() string { return os.Getenv("KEYBASE_CONFIG_FILE") },
		func() string { return e.GetConfig().GetConfigFilename() },
		func() string { return filepath.Join(e.GetConfigDir(), ConfigFile) },
	)
}

func (e *Env) GetUpdaterConfigFilename() string {
	return e.GetString(
		func() string { return e.cmd.GetUpdaterConfigFilename() },
		func() string { return os.Getenv("KEYBASE_UPDATER_CONFIG_FILE") },
		func() string { return e.GetConfig().GetUpdaterConfigFilename() },
		func() string { return filepath.Join(e.GetConfigDir(), UpdaterConfigFile) },
	)
}

func (e *Env) GetDeviceCloneStateFilename() string {
	return e.GetString(
		func() string { return e.cmd.GetDeviceCloneStateFilename() },
		func() string { return os.Getenv("KEYBASE_DEVICE_CLONE_STATE_FILE") },
		func() string { return e.GetConfig().GetDeviceCloneStateFilename() },
		func() string { return filepath.Join(e.GetConfigDir(), DeviceCloneStateFile) },
	)
}

func (e *Env) GetSessionFilename() string {
	return e.GetString(
		func() string { return e.cmd.GetSessionFilename() },
		func() string { return os.Getenv("KEYBASE_SESSION_FILE") },
		func() string { return e.GetConfig().GetSessionFilename() },
		func() string { return filepath.Join(e.GetCacheDir(), SessionFile) },
	)
}

func (e *Env) GetDbFilename() string {
	return e.GetString(
		func() string { return e.cmd.GetDbFilename() },
		func() string { return os.Getenv("KEYBASE_DB_FILE") },
		func() string { return e.GetConfig().GetDbFilename() },
		func() string { return filepath.Join(e.GetDataDir(), DBFile) },
	)
}

func (e *Env) GetChatOutboxStorageEngine() string {
	return e.GetString(
		func() string { return e.cmd.GetChatOutboxStorageEngine() },
		func() string { return os.Getenv("KEYBASE_CHAT_OUTBOXSTORAGEENGINE") },
		func() string { return e.GetConfig().GetChatOutboxStorageEngine() },
		func() string { return "" },
	)
}

func (e *Env) GetChatDbFilename() string {
	return e.GetString(
		func() string { return e.cmd.GetChatDbFilename() },
		func() string { return os.Getenv("KEYBASE_CHAT_DB_FILE") },
		func() string { return e.GetConfig().GetChatDbFilename() },
		func() string { return filepath.Join(e.GetDataDir(), ChatDBFile) },
	)
}

// GetPvlKitFilename gets the path to pvl kit file.
// Its value is usually "" which means to use the server.
func (e *Env) GetPvlKitFilename() string {
	return e.GetString(
		func() string { return e.cmd.GetPvlKitFilename() },
		func() string { return os.Getenv("KEYBASE_PVL_KIT_FILE") },
		func() string { return e.GetConfig().GetPvlKitFilename() },
	)
}

// GetParamProofKitFilename gets the path to param proof kit file.  Its value
// is usually "" which means to use the server.
func (e *Env) GetParamProofKitFilename() string {
	return e.GetString(
		func() string { return e.cmd.GetParamProofKitFilename() },
		func() string { return os.Getenv("KEYBASE_PARAM_PROOF_KIT_FILE") },
		func() string { return e.GetConfig().GetParamProofKitFilename() },
	)
}

// GetExternalURLKitFilename gets the path to param proof kit file. Its value
// is usually "" which means to use the server.
func (e *Env) GetExternalURLKitFilename() string {
	return e.GetString(
		func() string { return e.cmd.GetExternalURLKitFilename() },
		func() string { return os.Getenv("KEYBASE_EXTERNAL_URL_KIT_FILE") },
		func() string { return e.GetConfig().GetExternalURLKitFilename() },
	)
}

// GetProveBypass ignores creation_disabled so that the client will let the user
// try to make a proof for any known service.
func (e *Env) GetProveBypass() bool {
	return e.GetBool(false,
		func() (bool, bool) { return e.cmd.GetProveBypass() },
		func() (bool, bool) { return e.getEnvBool("KEYBASE_PROVE_BYPASS") },
		func() (bool, bool) { return e.GetConfig().GetProveBypass() })
}

func (e *Env) GetDebug() bool {
	return e.GetBool(false,
		func() (bool, bool) { return e.Test.GetDebug() },
		func() (bool, bool) { return e.cmd.GetDebug() },
		func() (bool, bool) { return e.getEnvBool("KEYBASE_DEBUG") },
		func() (bool, bool) { return e.GetConfig().GetDebug() },
	)
}

func (e *Env) GetDisplayRawUntrustedOutput() bool {
	return e.GetBool(false,
		func() (bool, bool) { return e.cmd.GetDisplayRawUntrustedOutput() },
		func() (bool, bool) { return e.getEnvBool("KEYBASE_DISPLAY_RAW_UNTRUSTED_OUTPUT") },
		func() (bool, bool) { return e.GetConfig().GetDisplayRawUntrustedOutput() },
	)
}

func (e *Env) GetAutoFork() bool {
	// On !Darwin, we auto-fork by default
	def := (runtime.GOOS != "darwin")
	return e.GetNegBool(def,
		[]NegBoolFunc{
			{
				neg: false,
				f:   func() (bool, bool) { return e.cmd.GetAutoFork() },
			},
			{
				neg: true,
				f:   func() (bool, bool) { return e.cmd.GetNoAutoFork() },
			},
			{
				neg: false,
				f:   func() (bool, bool) { return e.getEnvBool("KEYBASE_AUTO_FORK") },
			},
			{
				neg: true,
				f:   func() (bool, bool) { return e.getEnvBool("KEYBASE_NO_AUTO_FORK") },
			},
			{
				neg: false,
				f:   func() (bool, bool) { return e.GetConfig().GetAutoFork() },
			},
		},
	)
}

func (e *Env) GetStandalone() bool {
	return e.GetBool(false,
		func() (bool, bool) { return e.cmd.GetStandalone() },
		func() (bool, bool) { return e.getEnvBool("KEYBASE_STANDALONE") },
		func() (bool, bool) { return e.GetConfig().GetStandalone() },
	)
}

func (e *Env) GetLogFormat() string {
	return e.GetString(
		func() string { return e.cmd.GetLogFormat() },
		func() string { return os.Getenv("KEYBASE_LOG_FORMAT") },
		func() string { return e.GetConfig().GetLogFormat() },
	)
}

func (e *Env) GetLabel() string {
	return e.GetString(
		func() string { return e.cmd.GetString("label") },
		func() string { return os.Getenv("KEYBASE_LABEL") },
	)
}

func (e *Env) GetServiceType() string {
	return e.GetString(
		func() string { return os.Getenv("KEYBASE_SERVICE_TYPE") },
	)
}

func (e *Env) GetAPIDump() bool {
	return e.GetBool(false,
		func() (bool, bool) { return e.cmd.GetAPIDump() },
		func() (bool, bool) { return e.getEnvBool("KEYBASE_API_DUMP") },
	)
}

func (e *Env) GetAllowRoot() bool {
	return e.GetBool(false,
		func() (bool, bool) { return e.getEnvBool("KEYBASE_ALLOW_ROOT") },
	)
}

func (e *Env) GetUsername() NormalizedUsername {
	return e.GetConfig().GetUsername()
}

func (e *Env) GetSocketBindFile() (string, error) {
	return e.GetString(
		func() string { return e.sandboxSocketFile() },
		func() string { return e.defaultSocketFile() },
	), nil
}

func (e *Env) defaultSocketFile() string {
	socketFile := e.GetString(
		func() string { return e.cmd.GetSocketFile() },
		func() string { return os.Getenv("KEYBASE_SOCKET_FILE") },
		func() string { return e.GetConfig().GetSocketFile() },
	)
	if socketFile == "" {
		socketFile = filepath.Join(e.GetRuntimeDir(), SocketFile)
	}
	return socketFile
}

// sandboxSocketFile is socket file location for sandbox (macOS only)
// Note: this was added for KBFS finder integration, which was never
// activated.
func (e *Env) sandboxSocketFile() string {
	sandboxCacheDir := e.HomeFinder.SandboxCacheDir()
	if sandboxCacheDir == "" {
		return ""
	}
	return filepath.Join(sandboxCacheDir, SocketFile)
}

func (e *Env) GetSocketDialFiles() ([]string, error) {
	dialFiles := []string{}
	sandboxSocketFile := e.sandboxSocketFile()
	if sandboxSocketFile != "" {
		dialFiles = append(dialFiles, sandboxSocketFile)
	}
	dialFiles = append(dialFiles, e.defaultSocketFile())
	return dialFiles, nil
}

func (e *Env) GetGregorURI() string {
	return e.GetString(
		func() string { return os.Getenv("KEYBASE_PUSH_SERVER_URI") },
		func() string { return e.GetConfig().GetGregorURI() },
		func() string { return e.cmd.GetGregorURI() },
		func() string { return GregorServerLookup[e.GetRunMode()] },
	)
}

func (e *Env) GetGregorSaveInterval() time.Duration {
	return e.GetDuration(time.Minute,
		func() (time.Duration, bool) { return e.getEnvDuration("KEYBASE_PUSH_SAVE_INTERVAL") },
		func() (time.Duration, bool) { return e.GetConfig().GetGregorSaveInterval() },
		func() (time.Duration, bool) { return e.cmd.GetGregorSaveInterval() },
	)
}

func (e *Env) GetGregorDisabled() bool {
	return e.GetBool(false,
		func() (bool, bool) { return e.Test.GetNoGregor() },
		func() (bool, bool) { return e.cmd.GetGregorDisabled() },
		func() (bool, bool) { return getEnvBool("KEYBASE_PUSH_DISABLED") },
		func() (bool, bool) { return e.GetConfig().GetGregorDisabled() },
	)
}

func (e *Env) GetSecretStorePrimingDisabled() bool {
	return e.GetBool(false,
		func() (bool, bool) { return e.Test.GetSecretStorePrimingDisabled() },
	)
}

func (e *Env) GetBGIdentifierDisabled() bool {
	return e.GetBool(true,
		func() (bool, bool) { return e.cmd.GetBGIdentifierDisabled() },
		func() (bool, bool) { return getEnvBool("KEYBASE_BG_IDENTIFIER_DISABLED") },
		func() (bool, bool) { return e.GetConfig().GetBGIdentifierDisabled() },
	)
}

func (e *Env) GetGregorPingInterval() time.Duration {
	return e.GetDuration(10*time.Second,
		func() (time.Duration, bool) { return e.getEnvDuration("KEYBASE_PUSH_PING_INTERVAL") },
		func() (time.Duration, bool) { return e.GetConfig().GetGregorPingInterval() },
		func() (time.Duration, bool) { return e.cmd.GetGregorPingInterval() },
	)
}

func (e *Env) GetGregorPingTimeout() time.Duration {
	return e.GetDuration(5*time.Second,
		func() (time.Duration, bool) { return e.getEnvDuration("KEYBASE_PUSH_PING_TIMEOUT") },
		func() (time.Duration, bool) { return e.GetConfig().GetGregorPingTimeout() },
		func() (time.Duration, bool) { return e.cmd.GetGregorPingTimeout() },
	)
}

func (e *Env) GetChatDelivererInterval() time.Duration {
	return e.GetDuration(5*time.Second,
		func() (time.Duration, bool) { return e.getEnvDuration("KEYBASE_CHAT_DELIVERER_INTERVAL") },
		func() (time.Duration, bool) { return e.GetConfig().GetChatDelivererInterval() },
		func() (time.Duration, bool) { return e.cmd.GetChatDelivererInterval() },
	)
}

func (e *Env) GetAttachmentHTTPStartPort() int {
	return e.GetInt(16423,
		e.cmd.GetAttachmentHTTPStartPort,
		func() (int, bool) { return e.getEnvInt("KEYBASE_ATTACHMENT_HTTP_START") },
		e.GetConfig().GetAttachmentHTTPStartPort,
	)
}

func (e *Env) GetAttachmentDisableMulti() bool {
	return e.GetBool(false,
		e.cmd.GetAttachmentDisableMulti,
		func() (bool, bool) { return e.getEnvBool("KEYBASE_ATTACHMENT_DISABLE_MULTI") },
		e.GetConfig().GetAttachmentDisableMulti,
	)
}

func (e *Env) GetDisableTeamAuditor() bool {
	return e.GetBool(false,
		e.cmd.GetDisableTeamAuditor,
		func() (bool, bool) { return e.getEnvBool("KEYBASE_DISABLE_TEAM_AUDITOR") },
		e.GetConfig().GetDisableTeamAuditor,
		// If unset, use the BotLite setting
		func() (bool, bool) { return e.GetEnableBotLiteMode(), true },
	)
}

func (e *Env) GetDisableTeamBoxAuditor() bool {
	return e.GetBool(false,
		e.cmd.GetDisableTeamBoxAuditor,
		func() (bool, bool) { return e.getEnvBool("KEYBASE_DISABLE_TEAM_BOX_AUDITOR") },
		e.GetConfig().GetDisableTeamBoxAuditor,
		// If unset, use the BotLite setting
		func() (bool, bool) { return e.GetEnableBotLiteMode(), true },
	)
}

func (e *Env) GetDisableMerkleAuditor() bool {
	return e.GetBool(false,
		e.cmd.GetDisableMerkleAuditor,
		func() (bool, bool) { return e.getEnvBool("KEYBASE_DISABLE_MERKLE_AUDITOR") },
		e.GetConfig().GetDisableMerkleAuditor,
		// If unset, use the BotLite setting
		func() (bool, bool) { return e.GetEnableBotLiteMode(), true },
	)
}

func (e *Env) GetDisableSearchIndexer() bool {
	return e.GetBool(false,
		e.cmd.GetDisableSearchIndexer,
		func() (bool, bool) { return e.getEnvBool("KEYBASE_DISABLE_SEARCH_INDEXER") },
		e.GetConfig().GetDisableSearchIndexer,
		// If unset, use the BotLite setting
		func() (bool, bool) { return e.GetEnableBotLiteMode(), true },
	)
}

func (e *Env) GetDisableBgConvLoader() bool {
	return e.GetBool(false,
		e.cmd.GetDisableBgConvLoader,
		func() (bool, bool) { return e.getEnvBool("KEYBASE_DISABLE_BG_CONV_LOADER") },
		e.GetConfig().GetDisableBgConvLoader,
		// If unset, use the BotLite setting
		func() (bool, bool) { return e.GetEnableBotLiteMode(), true },
	)
}

func (e *Env) GetEnableBotLiteMode() bool {
	return e.GetBool(false,
		e.cmd.GetEnableBotLiteMode,
		func() (bool, bool) { return e.getEnvBool("KEYBASE_ENABLE_BOT_LITE_MODE") },
		e.GetConfig().GetEnableBotLiteMode,
	)
}

func (e *Env) GetExtraNetLogging() bool {
	return e.GetBool(false,
		e.cmd.GetExtraNetLogging,
		func() (bool, bool) { return e.getEnvBool("KEYBASE_EXTRA_NET_LOGGING") },
		e.GetConfig().GetExtraNetLogging,
	)
}

func (e *Env) GetPidFile() (ret string, err error) {
	ret = e.GetString(
		func() string { return e.cmd.GetPidFile() },
		func() string { return os.Getenv("KEYBASE_PID_FILE") },
		func() string { return e.GetConfig().GetPidFile() },
	)
	if len(ret) == 0 {
		ret = filepath.Join(e.GetInfoDir(), PIDFile)
	}
	return
}

func (e *Env) GetEmail() string {
	return e.GetString(
		func() string { return os.Getenv("KEYBASE_EMAIL") },
	)
}

// Upgrade sigchains to contain per-user-keys.
func (e *Env) GetUpgradePerUserKey() bool {
	return !e.Test.DisableUpgradePerUserKey
}

// If true, do not logout after user.key_change notification handler
// decides that current device has been revoked.
func (e *Env) GetSkipLogoutIfRevokedCheck() bool {
	return e.Test.SkipLogoutIfRevokedCheck
}

// Get the ProxyType based off of the configured proxy and tor settings
func (e *Env) GetProxyType() ProxyType {
	if e.GetTorMode() != TorNone {
		// Tor mode is enabled. Tor mode is implemented via a socks proxy
<<<<<<< HEAD
		return Socks
=======
		return socks
>>>>>>> 54dba2a6
	}
	var proxyTypeStr = e.GetString(
		func() string { return e.cmd.GetProxyType() },
		func() string { return os.Getenv("PROXY_TYPE") },
		func() string { return e.GetConfig().GetProxyType() },
	)
<<<<<<< HEAD
	return ProxyTypeStrToEnumFunc(proxyTypeStr)
}

func ProxyTypeStrToEnumFunc(proxyTypeStr string) ProxyType {
=======
>>>>>>> 54dba2a6
	proxyType, ok := ProxyTypeStrToEnum[strings.ToLower(proxyTypeStr)]
	if ok {
		return proxyType
	}
	// If they give us a bogus proxy type we just don't enable a proxy
<<<<<<< HEAD
	return NoProxy
=======
	return noProxy
>>>>>>> 54dba2a6
}

// Get the address (optionally including a port) of the currently configured proxy. Returns an empty string if no proxy
// is configured.
func (e *Env) GetProxy() string {
	return e.GetString(
		func() string {
			// Only return the tor proxy address if tor mode is enabled to ensure we fall through to the other options
			if e.GetTorMode() != TorNone {
				return e.GetTorProxy()
			}
			return ""
		},
		// Prioritze tor mode over configured proxies
		func() string { return e.cmd.GetProxy() },
		func() string { return e.GetConfig().GetProxy() },
		func() string { return os.Getenv("PROXY") },
		// Prioritize the keybase specific methods of configuring a proxy above the standard unix env variables
		func() string { return os.Getenv("HTTPS_PROXY") },
		func() string { return os.Getenv("HTTP_PROXY") },
	)
}

func (e *Env) IsCertPinningEnabled() bool {
	// SSL Pinning is enabled if none of the config options say it is disabled
	if !e.cmd.IsCertPinningEnabled() {
		return false
	}
	res, isSet := e.getEnvBool("DISABLE_SSL_PINNING")
	if isSet && res {
		return false
	}
	if !e.GetConfig().IsCertPinningEnabled() {
		return false
	}
	return true
}

func (e *Env) GetGpgHome() string {
	return e.GetString(
		func() string { return e.Test.GPGHome },
		func() string { return e.cmd.GetGpgHome() },
		func() string { return os.Getenv("GNUPGHOME") },
		func() string { return e.GetConfig().GetGpgHome() },
		func() string { return filepath.Join(e.GetHome(), ".gnupg") },
	)
}

func (e *Env) GetPinentry() string {
	return e.GetString(
		func() string { return e.cmd.GetPinentry() },
		func() string { return os.Getenv("KEYBASE_PINENTRY") },
		func() string { return e.GetConfig().GetPinentry() },
	)
}

func (e *Env) GetNoPinentry() bool {

	isno := func(s string) (bool, bool) {
		s = strings.ToLower(s)
		if s == "0" || s == "no" || s == "n" || s == "none" {
			return true, true
		}
		return false, false
	}

	return e.GetBool(false,
		func() (bool, bool) { return isno(e.cmd.GetPinentry()) },
		func() (bool, bool) { return isno(os.Getenv("KEYBASE_PINENTRY")) },
		func() (bool, bool) { return e.GetConfig().GetNoPinentry() },
	)
}

func (e *Env) GetBundledCA(host string) string {
	return e.GetString(
		func() string { return e.GetConfig().GetBundledCA(host) },
		func() string {
			ret, ok := GetBundledCAsFromHost(host)
			if !ok {
				return ""
			}
			return string(ret)
		},
	)
}

func (e *Env) GetUserCacheMaxAge() time.Duration {
	return e.GetDuration(UserCacheMaxAge,
		func() (time.Duration, bool) { return e.cmd.GetUserCacheMaxAge() },
		func() (time.Duration, bool) { return e.getEnvDuration("KEYBASE_USER_CACHE_MAX_AGE") },
		func() (time.Duration, bool) { return e.GetConfig().GetUserCacheMaxAge() },
	)
}

func (e *Env) GetAPITimeout() time.Duration {
	return e.GetDuration(HTTPDefaultTimeout,
		func() (time.Duration, bool) { return e.cmd.GetAPITimeout() },
		func() (time.Duration, bool) { return e.getEnvDuration("KEYBASE_API_TIMEOUT") },
		func() (time.Duration, bool) { return e.GetConfig().GetAPITimeout() },
	)
}

func (e *Env) GetScraperTimeout() time.Duration {
	return e.GetDuration(HTTPDefaultScraperTimeout,
		func() (time.Duration, bool) { return e.cmd.GetScraperTimeout() },
		func() (time.Duration, bool) { return e.getEnvDuration("KEYBASE_SCRAPER_TIMEOUT") },
		func() (time.Duration, bool) { return e.GetConfig().GetScraperTimeout() },
	)
}

func (e *Env) GetLocalTrackMaxAge() time.Duration {
	return e.GetDuration(LocalTrackMaxAge,
		func() (time.Duration, bool) { return e.cmd.GetLocalTrackMaxAge() },
		func() (time.Duration, bool) { return e.getEnvDuration("KEYBASE_LOCAL_TRACK_MAX_AGE") },
		func() (time.Duration, bool) { return e.GetConfig().GetLocalTrackMaxAge() },
	)
}
func (e *Env) GetProofCacheSize() int {
	return e.GetInt(ProofCacheSize,
		e.cmd.GetProofCacheSize,
		func() (int, bool) { return e.getEnvInt("KEYBASE_PROOF_CACHE_SIZE") },
		e.GetConfig().GetProofCacheSize,
	)
}

func (e *Env) GetProofCacheLongDur() time.Duration {
	return e.GetDuration(ProofCacheLongDur,
		func() (time.Duration, bool) { return e.getEnvDuration("KEYBASE_PROOF_CACHE_LONG_DUR") },
		e.GetConfig().GetProofCacheLongDur,
	)
}

func (e *Env) GetProofCacheMediumDur() time.Duration {
	return e.GetDuration(ProofCacheMediumDur,
		func() (time.Duration, bool) { return e.getEnvDuration("KEYBASE_PROOF_CACHE_MEDIUM_DUR") },
		e.GetConfig().GetProofCacheMediumDur,
	)
}

func (e *Env) GetProofCacheShortDur() time.Duration {
	return e.GetDuration(ProofCacheShortDur,
		func() (time.Duration, bool) { return e.getEnvDuration("KEYBASE_PROOF_CACHE_SHORT_DUR") },
		e.GetConfig().GetProofCacheShortDur,
	)
}

func (e *Env) GetLinkCacheSize() int {
	return e.GetInt(LinkCacheSize,
		e.cmd.GetLinkCacheSize,
		func() (int, bool) { return e.getEnvInt("KEYBASE_LINK_CACHE_SIZE") },
		e.GetConfig().GetLinkCacheSize,
	)
}

func (e *Env) GetUPAKCacheSize() int {
	return e.GetInt(UPAKCacheSize,
		e.cmd.GetUPAKCacheSize,
		func() (int, bool) { return e.getEnvInt("KEYBASE_UPAK_CACHE_SIZE") },
		e.GetConfig().GetUPAKCacheSize,
	)
}

func (e *Env) GetUIDMapFullNameCacheSize() int {
	return e.GetInt(UIDMapFullNameCacheSize,
		e.cmd.GetUIDMapFullNameCacheSize,
		func() (int, bool) { return e.getEnvInt("KEYBASE_UID_MAP_FULL_NAME_CACHE_SIZE") },
		e.GetConfig().GetUIDMapFullNameCacheSize,
	)
}

func (e *Env) GetLevelDBNumFiles() int {
	return e.GetInt(LevelDBNumFiles,
		e.cmd.GetLevelDBNumFiles,
		func() (int, bool) { return e.getEnvInt("KEYBASE_LEVELDB_NUM_FILES") },
		e.GetConfig().GetLevelDBNumFiles,
	)
}

func (e *Env) GetLinkCacheCleanDur() time.Duration {
	return e.GetDuration(LinkCacheCleanDur,
		func() (time.Duration, bool) { return e.getEnvDuration("KEYBASE_LINK_CACHE_CLEAN_DUR") },
		e.GetConfig().GetLinkCacheCleanDur,
	)
}

func (e *Env) GetPayloadCacheSize() int {
	return e.GetInt(PayloadCacheSize,
		e.cmd.GetPayloadCacheSize,
		func() (int, bool) { return e.getEnvInt("KEYBASE_PAYLOAD_CACHE_SIZE") },
		e.GetConfig().GetPayloadCacheSize,
	)
}

func (e *Env) GetEmailOrUsername() string {
	un := e.GetUsername().String()
	if len(un) > 0 {
		return un
	}
	em := e.GetEmail()
	return em
}

func (e *Env) GetRunMode() RunMode {
	// If testing production run mode, then use it:
	if e.Test.UseProductionRunMode {
		return ProductionRunMode
	}

	var ret RunMode

	pick := func(m RunMode, err error) {
		if ret == NoRunMode && err == nil {
			ret = m
		}
	}

	pick(e.cmd.GetRunMode())
	pick(StringToRunMode(os.Getenv("KEYBASE_RUN_MODE")))
	pick(e.GetConfig().GetRunMode())
	pick(DefaultRunMode, nil)

	// If we aren't running in devel or staging and we're testing. Let's run in devel.
	if e.Test.Devel && ret != DevelRunMode && ret != StagingRunMode {
		return DevelRunMode
	}

	return ret
}

func (e *Env) GetAppType() AppType {
	switch {
	case e.cmd.GetAppType() != NoAppType:
		return e.cmd.GetAppType()
	case StringToAppType(os.Getenv("KEYBASE_APP_TYPE")) != NoAppType:
		return StringToAppType(os.Getenv("KEYBASE_APP_TYPE"))
	case e.GetConfig().GetAppType() != NoAppType:
		return e.GetConfig().GetAppType()
	default:
		return NoAppType
	}
}

func (e *Env) IsMobileExtension() bool {
	return e.GetBool(false,
		func() (bool, bool) { return e.cmd.IsMobileExtension() },
		func() (bool, bool) { return e.getEnvBool("KEYBASE_MOBILE_EXTENSION") },
		func() (bool, bool) { return e.GetConfig().IsMobileExtension() },
	)
}

func (e *Env) GetSlowGregorConn() bool {
	return e.GetBool(false,
		func() (bool, bool) { return e.cmd.GetSlowGregorConn() },
		func() (bool, bool) { return e.getEnvBool("KEYBASE_SLOW_GREGOR_CONN") },
		func() (bool, bool) { return e.GetConfig().GetSlowGregorConn() },
	)
}

func (e *Env) GetReadDeletedSigChain() bool {
	return e.GetBool(false,
		func() (bool, bool) { return e.cmd.GetReadDeletedSigChain() },
		func() (bool, bool) { return e.getEnvBool("KEYBASE_READ_DELETED_SIGCHAIN") },
		func() (bool, bool) { return e.GetConfig().GetReadDeletedSigChain() },
	)
}

func (e *Env) GetFeatureFlags() FeatureFlags {
	var ret FeatureFlags
	pick := func(f FeatureFlags, err error) {
		if ret.Empty() && err == nil {
			ret = f
		}
	}
	if e.Test.EnvironmentFeatureFlags != nil {
		pick(e.Test.EnvironmentFeatureFlags, nil)
	}
	pick(e.cmd.GetFeatureFlags())
	pick(StringToFeatureFlags(os.Getenv("KEYBASE_FEATURES")), nil)
	pick(e.GetConfig().GetFeatureFlags())
	return ret
}

func (e *Env) GetUID() keybase1.UID { return e.GetConfig().GetUID() }

func (e *Env) GetStringList(list ...(func() []string)) []string {
	for _, f := range list {
		if res := f(); res != nil {
			return res
		}
	}
	return []string{}
}

func (e *Env) GetMerkleKIDs() []keybase1.KID {
	slist := e.GetStringList(
		func() []string { return e.cmd.GetMerkleKIDs() },
		func() []string { return e.getEnvPath("KEYBASE_MERKLE_KIDS") },
		func() []string { return e.GetConfig().GetMerkleKIDs() },
		func() []string {
			ret := MerkleProdKIDs
			if e.GetRunMode() == DevelRunMode || e.GetRunMode() == StagingRunMode {
				ret = append(ret, MerkleTestKIDs...)
				ret = append(ret, MerkleStagingKIDs...)
			}
			return ret
		},
	)

	if slist == nil {
		return nil
	}
	var ret []keybase1.KID
	for _, s := range slist {
		ret = append(ret, keybase1.KIDFromString(s))
	}

	return ret
}

func (e *Env) GetCodeSigningKIDs() []keybase1.KID {
	slist := e.GetStringList(
		func() []string { return e.cmd.GetCodeSigningKIDs() },
		func() []string { return e.getEnvPath("KEYBASE_CODE_SIGNING_KIDS") },
		func() []string { return e.GetConfig().GetCodeSigningKIDs() },
		func() []string {
			ret := CodeSigningProdKIDs
			if e.GetRunMode() == DevelRunMode || e.GetRunMode() == StagingRunMode {
				ret = append(ret, CodeSigningTestKIDs...)
				ret = append(ret, CodeSigningStagingKIDs...)
			}
			return ret
		},
	)

	if slist == nil {
		return nil
	}
	var ret []keybase1.KID
	for _, s := range slist {
		ret = append(ret, keybase1.KIDFromString(s))
	}

	return ret
}

func (e *Env) GetGpg() string {
	return e.GetString(
		func() string { return e.Test.GPG },
		func() string { return e.cmd.GetGpg() },
		func() string { return os.Getenv("GPG") },
		func() string { return e.GetConfig().GetGpg() },
	)
}

func (e *Env) GetGpgOptions() []string {
	return e.GetStringList(
		func() []string { return e.Test.GPGOptions },
		func() []string { return e.cmd.GetGpgOptions() },
		func() []string { return e.GetConfig().GetGpgOptions() },
	)
}

func (e *Env) GetSecretKeyringTemplate() string {
	return e.GetString(
		func() string { return e.cmd.GetSecretKeyringTemplate() },
		func() string { return os.Getenv("KEYBASE_SECRET_KEYRING_TEMPLATE") },
		func() string { return e.GetConfig().GetSecretKeyringTemplate() },
		func() string { return filepath.Join(e.GetConfigDir(), SecretKeyringTemplate) },
	)
}

func (e *Env) GetLocalRPCDebug() string {
	return e.GetString(
		func() string { return e.cmd.GetLocalRPCDebug() },
		func() string { return os.Getenv("KEYBASE_LOCAL_RPC_DEBUG") },
		func() string { return e.GetConfig().GetLocalRPCDebug() },
	)
}

func (e *Env) GetDoLogForward() bool {
	return e.GetLocalRPCDebug() == ""
}

func (e *Env) GetTimers() string {
	return e.GetString(
		func() string { return e.cmd.GetTimers() },
		func() string { return os.Getenv("KEYBASE_TIMERS") },
		func() string { return e.GetConfig().GetTimers() },
	)
}

func (e *Env) GetConvSourceType() string {
	return e.GetString(
		func() string { return os.Getenv("KEYBASE_CONV_SOURCE_TYPE") },
		func() string { return "hybrid" },
	)
}

func (e *Env) GetInboxSourceType() string {
	return e.GetString(
		func() string { return os.Getenv("KEYBASE_INBOX_SOURCE_TYPE") },
		func() string { return "hybrid" },
	)
}

func (e *Env) GetChatInboxSourceLocalizeThreads() int {
	return e.GetInt(
		10,
		e.cmd.GetChatInboxSourceLocalizeThreads,
		func() (int, bool) { return e.getEnvInt("KEYBASE_INBOX_SOURCE_LOCALIZE_THREADS") },
		e.GetConfig().GetChatInboxSourceLocalizeThreads,
	)
}

// GetChatMemberType returns the default member type for new conversations.
func (e *Env) GetChatMemberType() string {
	return e.GetString(
		func() string { return os.Getenv("KEYBASE_CHAT_MEMBER_TYPE") },
		func() string { return "impteam" },
	)
}

func (e *Env) GetAvatarSource() string {
	return e.GetString(
		func() string { return os.Getenv("KEYBASE_AVATAR_SOURCE") },
		func() string { return "full" },
	)
}

func (e *Env) GetDeviceID() keybase1.DeviceID {
	return e.GetConfig().GetDeviceID()
}

func (e *Env) GetDeviceIDForUsername(u NormalizedUsername) keybase1.DeviceID {
	return e.GetConfig().GetDeviceIDForUsername(u)
}

func (e *Env) GetDeviceIDForUID(u keybase1.UID) keybase1.DeviceID {
	return e.GetConfig().GetDeviceIDForUID(u)
}

func (e *Env) GetUsernameForUID(u keybase1.UID) NormalizedUsername {
	return e.GetConfig().GetUsernameForUID(u)
}

func (e *Env) GetInstallID() (ret InstallID) {
	if rdr := e.GetUpdaterConfig(); rdr != nil {
		ret = rdr.GetInstallID()
	}
	return ret
}

func (e *Env) GetEffectiveLogFile() (filename string, ok bool) {
	logFile := e.GetLogFile()
	if logFile != "" {
		return logFile, true
	}

	filePrefix := e.GetLogPrefix()
	if filePrefix != "" {
		filePrefix = filePrefix + time.Now().Format("20060102T150405.999999999Z0700")
		logFile = filePrefix + ".log"
		return logFile, true
	}

	return e.GetDefaultLogFile(), e.GetUseDefaultLogFile()
}

func (e *Env) GetLogFile() string {
	return e.GetString(
		func() string { return e.cmd.GetLogFile() },
		func() string { return os.Getenv("KEYBASE_LOG_FILE") },
	)
}

func (e *Env) GetEKLogFile() string {
	return e.GetString(
		func() string { return e.cmd.GetEKLogFile() },
		func() string { return os.Getenv("KEYBASE_EK_LOG_FILE") },
		func() string { return filepath.Join(e.GetLogDir(), EKLogFileName) },
	)
}

func (e *Env) GetUseDefaultLogFile() bool {
	return e.GetBool(false,
		e.cmd.GetUseDefaultLogFile,
		func() (bool, bool) { return e.getEnvBool("KEYBASE_USE_DEFAULT_LOG_FILE") },
	)
}

func (e *Env) GetLogPrefix() string {
	return e.cmd.GetLogPrefix()
}

func (e *Env) GetDefaultLogFile() string {
	return filepath.Join(e.GetLogDir(), ServiceLogFileName)
}

func (e *Env) GetTorMode() TorMode {
	var ret TorMode

	pick := func(m TorMode, err error) {
		if ret == TorNone && err == nil {
			ret = m
		}
	}

	pick(e.cmd.GetTorMode())
	pick(StringToTorMode(os.Getenv("KEYBASE_TOR_MODE")))
	pick(e.GetConfig().GetTorMode())

	return ret
}

func (e *Env) GetTorHiddenAddress() string {
	return e.GetString(
		func() string { return e.cmd.GetTorHiddenAddress() },
		func() string { return os.Getenv("KEYBASE_TOR_HIDDEN_ADDRESS") },
		func() string { return e.GetConfig().GetTorHiddenAddress() },
		func() string { return TorServerURI },
	)
}

func (e *Env) GetTorProxy() string {
	return e.GetString(
		func() string { return e.cmd.GetTorProxy() },
		func() string { return os.Getenv("KEYBASE_TOR_PROXY") },
		func() string { return e.GetConfig().GetTorProxy() },
		func() string { return TorProxy },
	)
}

func (e *Env) GetStoredSecretAccessGroup() string {
	var override = e.GetBool(
		false,
		func() (bool, bool) { return e.GetConfig().GetSecurityAccessGroupOverride() },
	)

	if override {
		return ""
	}
	return "99229SGT5K.group.keybase"
}

func (e *Env) GetStoredSecretServiceName() string {
	var serviceName string
	switch e.GetRunMode() {
	case DevelRunMode:
		serviceName = "keybase-devel"
	case StagingRunMode:
		serviceName = "keybase-staging"
	case ProductionRunMode:
		serviceName = "keybase"
	default:
		panic("Invalid run mode")
	}
	if e.Test.Devel {
		// Append DevelName so that tests won't clobber each
		// other's keychain entries on shutdown.
		serviceName += fmt.Sprintf("-test (%s)", e.Test.DevelName)
	}
	return serviceName
}

type AppConfig struct {
	NullConfiguration
	HomeDir                        string
	MobileSharedHomeDir            string
	LogFile                        string
	EKLogFile                      string
	UseDefaultLogFile              bool
	RunMode                        RunMode
	Debug                          bool
	LocalRPCDebug                  string
	ServerURI                      string
	VDebugSetting                  string
	SecurityAccessGroupOverride    bool
	ChatInboxSourceLocalizeThreads int
	MobileExtension                bool
	AttachmentHTTPStartPort        int
	AttachmentDisableMulti         bool
	LinkCacheSize                  int
	UPAKCacheSize                  int
	PayloadCacheSize               int
	ProofCacheSize                 int
	OutboxStorageEngine            string
	DisableTeamAuditor             bool
	DisableMerkleAuditor           bool
	DisableTeamBoxAuditor          bool
}

var _ CommandLine = AppConfig{}

func (c AppConfig) GetLogFile() string {
	return c.LogFile
}

func (c AppConfig) GetEKLogFile() string {
	return c.EKLogFile
}

func (c AppConfig) GetUseDefaultLogFile() (bool, bool) {
	return c.UseDefaultLogFile, true
}

func (c AppConfig) GetDebug() (bool, bool) {
	return c.Debug, c.Debug
}

func (c AppConfig) GetLocalRPCDebug() string {
	return c.LocalRPCDebug
}

func (c AppConfig) GetRunMode() (RunMode, error) {
	return c.RunMode, nil
}

func (c AppConfig) GetHome() string {
	return c.HomeDir
}

func (c AppConfig) GetMobileSharedHome() string {
	return c.MobileSharedHomeDir
}

func (c AppConfig) GetServerURI() (string, error) {
	return c.ServerURI, nil
}

func (c AppConfig) GetSecurityAccessGroupOverride() (bool, bool) {
	return c.SecurityAccessGroupOverride, c.SecurityAccessGroupOverride
}

func (c AppConfig) GetAppType() AppType {
	return MobileAppType
}

func (c AppConfig) IsMobileExtension() (bool, bool) {
	return c.MobileExtension, true
}

func (c AppConfig) GetSlowGregorConn() (bool, bool) {
	return false, false
}

func (c AppConfig) GetReadDeletedSigChain() (bool, bool) {
	return false, false
}

func (c AppConfig) GetVDebugSetting() string {
	return c.VDebugSetting
}

func (c AppConfig) GetChatInboxSourceLocalizeThreads() (int, bool) {
	return c.ChatInboxSourceLocalizeThreads, true
}

func (c AppConfig) GetChatOutboxStorageEngine() string {
	if len(c.OutboxStorageEngine) > 0 {
		return c.OutboxStorageEngine
	}
	return ""
}

// Default is 500, compacted size of each file is 2MB, so turning
// this down on mobile to reduce mem usage.
func (c AppConfig) GetLevelDBNumFiles() (int, bool) {
	return 50, true
}

func (c AppConfig) GetAttachmentHTTPStartPort() (int, bool) {
	if c.AttachmentHTTPStartPort != 0 {
		return c.AttachmentHTTPStartPort, true
	}
	return 0, false
}

func (c AppConfig) GetLinkCacheSize() (int, bool) {
	if c.LinkCacheSize != 0 {
		return c.LinkCacheSize, true
	}
	return 0, false
}

func (c AppConfig) GetUPAKCacheSize() (int, bool) {
	if c.UPAKCacheSize != 0 {
		return c.UPAKCacheSize, true
	}
	return 0, false
}

func (c AppConfig) GetPayloadCacheSize() (int, bool) {
	if c.PayloadCacheSize != 0 {
		return c.PayloadCacheSize, true
	}
	return 0, false
}

func (c AppConfig) GetProofCacheSize() (int, bool) {
	if c.ProofCacheSize != 0 {
		return c.ProofCacheSize, true
	}
	return 0, false
}

func (c AppConfig) GetDisableTeamAuditor() (bool, bool) {
	return c.DisableTeamAuditor, true
}

func (c AppConfig) GetDisableMerkleAuditor() (bool, bool) {
	return c.DisableMerkleAuditor, true
}

func (c AppConfig) GetDisableTeamBoxAuditor() (bool, bool) {
	return c.DisableTeamBoxAuditor, true
}

func (c AppConfig) GetAttachmentDisableMulti() (bool, bool) {
	return c.AttachmentDisableMulti, true
}

func (e *Env) GetUpdatePreferenceAuto() (bool, bool) {
	return e.GetConfig().GetUpdatePreferenceAuto()
}

func (e *Env) GetUpdatePreferenceSkip() string {
	return e.GetConfig().GetUpdatePreferenceSkip()
}

func (e *Env) GetUpdatePreferenceSnoozeUntil() keybase1.Time {
	return e.GetConfig().GetUpdatePreferenceSnoozeUntil()
}

func (e *Env) GetUpdateLastChecked() keybase1.Time {
	return e.GetConfig().GetUpdateLastChecked()
}

func (e *Env) SetUpdatePreferenceAuto(b bool) error {
	return e.GetConfigWriter().SetUpdatePreferenceAuto(b)
}

func (e *Env) SetUpdatePreferenceSkip(v string) error {
	return e.GetConfigWriter().SetUpdatePreferenceSkip(v)
}

func (e *Env) SetUpdatePreferenceSnoozeUntil(t keybase1.Time) error {
	return e.GetConfigWriter().SetUpdatePreferenceSnoozeUntil(t)
}

func (e *Env) SetUpdateLastChecked(t keybase1.Time) error {
	return e.GetConfigWriter().SetUpdateLastChecked(t)
}

func (e *Env) GetUpdateURL() string {
	return e.GetConfig().GetUpdateURL()
}

func (e *Env) GetUpdateDisabled() (bool, bool) {
	return e.GetConfig().GetUpdateDisabled()
}

func (e *Env) GetVDebugSetting() string {
	return e.GetString(
		func() string { return e.cmd.GetVDebugSetting() },
		func() string { return os.Getenv("KEYBASE_VDEBUG") },
		func() string { return e.GetConfig().GetVDebugSetting() },
		func() string { return "" },
	)
}

func (e *Env) GetRunModeAsString() string {
	return string(e.GetRunMode())
}

// GetServiceInfoPath returns path to info file written by the Keybase service after startup
func (e *Env) GetServiceInfoPath() string {
	return filepath.Join(e.GetRuntimeDir(), "keybased.info")
}

// GetKBFSInfoPath returns path to info file written by the KBFS service after startup
func (e *Env) GetKBFSInfoPath() string {
	return filepath.Join(e.GetRuntimeDir(), "kbfs.info")
}

func (e *Env) GetUpdateDefaultInstructions() (string, error) {
	return PlatformSpecificUpgradeInstructionsString()
}

func (e *Env) RunningInCI() bool {
	return e.GetBool(false,
		func() (bool, bool) { return e.getEnvBool("KEYBASE_RUN_CI") },
	)
}

func (e *Env) WantsSystemd() bool {
	return (e.GetRunMode() == ProductionRunMode && e.ModelessWantsSystemd())
}

func (e *Env) ModelessWantsSystemd() bool {
	return (systemd.IsRunningSystemd() &&
		os.Getenv("KEYBASE_SYSTEMD") != "0")
}

func (e *Env) ForceSecretStoreFile() bool {
	// By default use system-provided secret store (like MacOS Keychain), but
	// allow users to fall back to file-based store for testing and debugging.
	return e.GetBool(false,
		func() (bool, bool) { return e.getEnvBool("KEYBASE_SECRET_STORE_FILE") },
		func() (bool, bool) { return e.GetConfig().GetForceSecretStoreFile() },
	)
}

func (e *Env) RememberPassphrase() bool {
	return e.GetBool(true,
		e.cmd.GetRememberPassphrase,
		e.GetConfig().GetRememberPassphrase,
	)
}

func GetPlatformString() string {
	if isIOS {
		return "ios"
	}
	return runtime.GOOS
}

func IsMobilePlatform() bool {
	s := GetPlatformString()
	return (s == "ios" || s == "android")
}

func (e *Env) AllowPTrace() bool {
	return e.GetBool(false,
		func() (bool, bool) { return e.getEnvBool("KEYBASE_ALLOW_PTRACE") },
	)
}

func (e *Env) GetLogFileConfig(filename string) *logger.LogFileConfig {
	var maxKeepFiles int
	var maxSize int64

	if e.GetAppType() == MobileAppType && !e.GetFeatureFlags().Admin(e.GetUID()) {
		maxKeepFiles = 2
		maxSize = 16 * opt.MiB // NOTE: If you decrease this, check go/bind/keybase.go:LogSend to make sure we aren't sending more than we store.
	} else {
		maxKeepFiles = 3
		maxSize = 128 * opt.MiB
	}

	return &logger.LogFileConfig{
		Path:         filename,
		MaxAge:       30 * 24 * time.Hour, // 30 days
		MaxSize:      maxSize,
		MaxKeepFiles: maxKeepFiles,
	}
}
func (e *Env) GetForceLinuxKeyring() bool {
	return e.GetBool(false,
		func() (bool, bool) { return e.cmd.GetForceLinuxKeyring() },
		func() (bool, bool) { return e.getEnvBool("KEYBASE_FORCE_LINUX_KEYRING") },
		func() (bool, bool) { return e.GetConfig().GetForceLinuxKeyring() })
}<|MERGE_RESOLUTION|>--- conflicted
+++ resolved
@@ -1068,34 +1068,23 @@
 func (e *Env) GetProxyType() ProxyType {
 	if e.GetTorMode() != TorNone {
 		// Tor mode is enabled. Tor mode is implemented via a socks proxy
-<<<<<<< HEAD
 		return Socks
-=======
-		return socks
->>>>>>> 54dba2a6
 	}
 	var proxyTypeStr = e.GetString(
 		func() string { return e.cmd.GetProxyType() },
 		func() string { return os.Getenv("PROXY_TYPE") },
 		func() string { return e.GetConfig().GetProxyType() },
 	)
-<<<<<<< HEAD
 	return ProxyTypeStrToEnumFunc(proxyTypeStr)
 }
 
 func ProxyTypeStrToEnumFunc(proxyTypeStr string) ProxyType {
-=======
->>>>>>> 54dba2a6
 	proxyType, ok := ProxyTypeStrToEnum[strings.ToLower(proxyTypeStr)]
 	if ok {
 		return proxyType
 	}
 	// If they give us a bogus proxy type we just don't enable a proxy
-<<<<<<< HEAD
 	return NoProxy
-=======
-	return noProxy
->>>>>>> 54dba2a6
 }
 
 // Get the address (optionally including a port) of the currently configured proxy. Returns an empty string if no proxy
