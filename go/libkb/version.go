// Copyright 2015 Keybase, Inc. All rights reserved. Use of
// this source code is governed by the included BSD license.

package libkb

// Version is the current version (should be MAJOR.MINOR.PATCH)
<<<<<<< HEAD
const Version = "2.5.2"
=======
const Version = "2.6.0"
>>>>>>> a72f4384
<|MERGE_RESOLUTION|>--- conflicted
+++ resolved
@@ -4,8 +4,4 @@
 package libkb
 
 // Version is the current version (should be MAJOR.MINOR.PATCH)
-<<<<<<< HEAD
-const Version = "2.5.2"
-=======
-const Version = "2.6.0"
->>>>>>> a72f4384
+const Version = "2.6.0"